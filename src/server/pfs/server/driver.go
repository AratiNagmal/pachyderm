--- conflicted
+++ resolved
@@ -935,22 +935,12 @@
 		}
 	}
 
-<<<<<<< HEAD
 	if branch != "" {
 		if err := ancestry.ValidateName(branch); err != nil {
 			return nil, err
 		}
 	}
 
-	// Txn: create the actual commit in etcd and update the branch + parent/child
-	if _, err := col.NewSTM(pachClient.Ctx(), d.etcdClient, func(stm col.STM) error {
-		// Clone the parent, as this stm modifies it and might wind up getting
-		// run more than once (if there's a conflict.)
-		parent := proto.Clone(parent).(*pfs.Commit)
-		repos := d.repos.ReadWrite(stm)
-		commits := d.commits(parent.Repo.Name).ReadWrite(stm)
-		branches := d.branches(parent.Repo.Name).ReadWrite(stm)
-=======
 	// create the actual commit in etcd and update the branch + parent/child
 	// Clone the parent, as this stm modifies it and might wind up getting
 	// run more than once (if there's a conflict.)
@@ -958,7 +948,6 @@
 	repos := d.repos.ReadWrite(txnCtx.Stm)
 	commits := d.commits(parent.Repo.Name).ReadWrite(txnCtx.Stm)
 	branches := d.branches(parent.Repo.Name).ReadWrite(txnCtx.Stm)
->>>>>>> 2a086526
 
 	// Check if repo exists
 	repoInfo := new(pfs.RepoInfo)
