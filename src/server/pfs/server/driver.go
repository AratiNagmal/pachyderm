package server

import (
	"bufio"
	"bytes"
	"context"
	"encoding/json"
	"fmt"
	"io"
	"math"
	"path"
	"path/filepath"
	"regexp"
	"sort"
	"strconv"
	"strings"
	"sync"
	"time"

	"golang.org/x/sync/errgroup"

	"github.com/pachyderm/pachyderm/src/client"
	"github.com/pachyderm/pachyderm/src/client/auth"
	"github.com/pachyderm/pachyderm/src/client/pfs"
	"github.com/pachyderm/pachyderm/src/client/pkg/grpcutil"
	"github.com/pachyderm/pachyderm/src/client/pkg/uuid"
	pfsserver "github.com/pachyderm/pachyderm/src/server/pfs"
	col "github.com/pachyderm/pachyderm/src/server/pkg/collection"
	"github.com/pachyderm/pachyderm/src/server/pkg/hashtree"
	"github.com/pachyderm/pachyderm/src/server/pkg/pfsdb"
	"github.com/pachyderm/pachyderm/src/server/pkg/ppsconsts"
	"github.com/pachyderm/pachyderm/src/server/pkg/watch"

	etcd "github.com/coreos/etcd/clientv3"
	"github.com/gogo/protobuf/types"
	"github.com/hashicorp/golang-lru"
	"google.golang.org/grpc"
)

const (
	splitSuffixBase  = 16
	splitSuffixWidth = 64
	splitSuffixFmt   = "%016x"

	// Makes calls to ListRepo and InspectRepo more legible
	includeAuth = true

	// maxInt is the maximum value for 'int' (system-dependent). Not in 'math'!
	maxInt = int(^uint(0) >> 1)
)

// validateRepoName determines if a repo name is valid
func validateRepoName(name string) error {
	match, _ := regexp.MatchString("^[a-zA-Z0-9_-]+$", name)

	if !match {
		return fmt.Errorf("repo name (%v) invalid: only alphanumeric characters, underscores, and dashes are allowed", name)
	}

	return nil
}

// IsPermissionError returns true if a given error is a permission error.
func IsPermissionError(err error) bool {
	return strings.Contains(err.Error(), "has already finished")
}

// CommitEvent is an event that contains a CommitInfo or an error
type CommitEvent struct {
	Err   error
	Value *pfs.CommitInfo
}

// CommitStream is a stream of CommitInfos
type CommitStream interface {
	Stream() <-chan CommitEvent
	Close()
}

type collectionFactory func(string) col.Collection

type driver struct {
	// address, and pachConn are used to connect back to Pachd's Object Store API
	// and Authorization API
	address      string
	pachConnOnce sync.Once
	onceErr      error
	pachConn     *grpc.ClientConn

	// pachClient is a cached Pachd client, that connects to Pachyderm's object
	// store API and auth API
	pachClient *client.APIClient

	// etcdClient and prefix write repo and other metadata to etcd
	etcdClient *etcd.Client
	prefix     string

	// collections
	repos          col.Collection
	repoRefCounts  col.Collection
	putFileRecords col.Collection
	commits        collectionFactory
	branches       collectionFactory
	openCommits    col.Collection

	// a cache for hashtrees
	treeCache *lru.Cache
}

const (
	defaultTreeCacheSize = 8
)

// newDriver is used to create a new Driver instance
func newDriver(address string, etcdAddresses []string, etcdPrefix string, treeCacheSize int64) (*driver, error) {
	etcdClient, err := etcd.New(etcd.Config{
		Endpoints:   etcdAddresses,
		DialOptions: client.EtcdDialOptions(),
	})
	if err != nil {
		return nil, fmt.Errorf("could not connect to etcd: %v", err)
	}
	if treeCacheSize <= 0 {
		treeCacheSize = defaultTreeCacheSize
	}
	treeCache, err := lru.New(int(treeCacheSize))
	if err != nil {
		return nil, fmt.Errorf("could not initialize treeCache: %v", err)
	}

	d := &driver{
		address:        address,
		etcdClient:     etcdClient,
		prefix:         etcdPrefix,
		repos:          pfsdb.Repos(etcdClient, etcdPrefix),
		repoRefCounts:  pfsdb.RepoRefCounts(etcdClient, etcdPrefix),
		putFileRecords: pfsdb.PutFileRecords(etcdClient, etcdPrefix),
		commits: func(repo string) col.Collection {
			return pfsdb.Commits(etcdClient, etcdPrefix, repo)
		},
		branches: func(repo string) col.Collection {
			return pfsdb.Branches(etcdClient, etcdPrefix, repo)
		},
		openCommits: pfsdb.OpenCommits(etcdClient, etcdPrefix),
		treeCache:   treeCache,
	}
	go func() { d.initializePachConn() }() // Begin dialing connection on startup
	return d, nil
}

// newLocalDriver creates a driver using an local etcd instance.  This
// function is intended for testing purposes
func newLocalDriver(blockAddress string, etcdPrefix string) (*driver, error) {
	return newDriver(blockAddress, []string{"localhost:32379"}, etcdPrefix, defaultTreeCacheSize)
}

// initializePachConn initializes the connects that the pfs driver has with the
// Pachyderm object API and auth API, and blocks until the connection is
// established
//
// TODO(msteffen): client initialization (both etcd and pachd) might be better
// placed happen in server.go, near main(), so that we only pay the dial cost
// once, and so that pps doesn't need to have its own initialization code
func (d *driver) initializePachConn() error {
	d.pachConnOnce.Do(func() {
		d.pachConn, d.onceErr = grpc.Dial(d.address, client.PachDialOptions()...)
		d.pachClient = &client.APIClient{
			AuthAPIClient:   auth.NewAPIClient(d.pachConn),
			ObjectAPIClient: pfs.NewObjectAPIClient(d.pachConn),
		}
	})
	return d.onceErr
}

// checkIsAuthorized returns an error if the current user (in 'ctx') has
// authorization scope 's' for repo 'r'
func (d *driver) checkIsAuthorized(ctx context.Context, r *pfs.Repo, s auth.Scope) error {
	d.initializePachConn()
	resp, err := d.pachClient.AuthAPIClient.Authorize(auth.In2Out(ctx), &auth.AuthorizeRequest{
		Repo:  r.Name,
		Scope: s,
	})
	if err == nil && !resp.Authorized {
		return &auth.NotAuthorizedError{Repo: r.Name, Required: s}
	} else if err != nil && !auth.IsNotActivatedError(err) {
		return fmt.Errorf("error during authorization check for operation on \"%s\": %v",
			r.Name, grpcutil.ScrubGRPC(err))
	}
	return nil
}

func now() *types.Timestamp {
	t, err := types.TimestampProto(time.Now())
	if err != nil {
		panic(err)
	}
	return t
}

func present(key string) etcd.Cmp {
	return etcd.Compare(etcd.CreateRevision(key), ">", 0)
}

func absent(key string) etcd.Cmp {
	return etcd.Compare(etcd.CreateRevision(key), "=", 0)
}

func (d *driver) createRepo(ctx context.Context, repo *pfs.Repo, provenance []*pfs.Repo, description string, update bool) error {
	if err := validateRepoName(repo.Name); err != nil {
		return err
	}
	if err := d.initializePachConn(); err != nil {
		return err
	}
	if update {
		return d.updateRepo(ctx, repo, provenance, description)
	}

	_, err := col.NewSTM(ctx, d.etcdClient, func(stm col.STM) error {
		repos := d.repos.ReadWrite(stm)
		repoRefCounts := d.repoRefCounts.ReadWriteInt(stm)

		// check if 'repo' already exists. If so, return that error. Otherwise,
		// proceed with ACL creation (avoids awkward "access denied" error when
		// calling "createRepo" on a repo that already exists)
		var existingRepoInfo pfs.RepoInfo
		err := repos.Get(repo.Name, &existingRepoInfo)
		if err != nil && !col.IsErrNotFound(err) {
			return fmt.Errorf("error checking whether \"%s\" exists: %v",
				repo.Name, err)
		} else if err == nil {
			return fmt.Errorf("cannot create \"%s\" as it already exists", repo.Name)
		}

		// Create ACL for new repo
		whoAmI, err := d.pachClient.AuthAPIClient.WhoAmI(auth.In2Out(ctx),
			&auth.WhoAmIRequest{})
		if err != nil && !auth.IsNotActivatedError(err) {
			return fmt.Errorf("error while creating repo \"%s\": %v",
				repo.Name, grpcutil.ScrubGRPC(err))
		} else if err == nil {
			// auth is active, and user is logged in. Make user an owner of the new
			// repo (and clear any existing ACL under this name that might have been
			// created by accident)
			_, err := d.pachClient.AuthAPIClient.SetACL(auth.In2Out(ctx), &auth.SetACLRequest{
				Repo: repo.Name,
				Entries: []*auth.ACLEntry{{
					Username: whoAmI.Username,
					Scope:    auth.Scope_OWNER,
				}},
			})
			if err != nil {
				return fmt.Errorf("could not create ACL for new repo \"%s\": %v",
					repo.Name, grpcutil.ScrubGRPC(err))
			}
		}

		// compute the full provenance of this repo
		fullProv := make(map[string]bool)
		for _, prov := range provenance {
			fullProv[prov.Name] = true
			provRepo := new(pfs.RepoInfo)
			if err := repos.Get(prov.Name, provRepo); err != nil {
				return err
			}
			// the provenance of my provenance is my provenance
			for _, prov := range provRepo.Provenance {
				fullProv[prov.Name] = true
			}
		}

		var fullProvRepos []*pfs.Repo
		for prov := range fullProv {
			fullProvRepos = append(fullProvRepos, &pfs.Repo{prov})
			if err := repoRefCounts.Increment(prov); err != nil {
				return err
			}
		}
		if err := repoRefCounts.Create(repo.Name, 0); err != nil {
			return err
		}
		repoInfo := &pfs.RepoInfo{
			Repo:        repo,
			Created:     now(),
			Provenance:  fullProvRepos,
			Description: description,
		}
		return repos.Create(repo.Name, repoInfo)
	})
	return err
}

func (d *driver) updateRepo(ctx context.Context, repo *pfs.Repo, provenance []*pfs.Repo, description string) error {
	_, err := col.NewSTM(ctx, d.etcdClient, func(stm col.STM) error {
		repos := d.repos.ReadWrite(stm)
		repoRefCounts := d.repoRefCounts.ReadWriteInt(stm)

		repoInfo := new(pfs.RepoInfo)
		if err := repos.Get(repo.Name, repoInfo); err != nil {
			return fmt.Errorf("error updating repo: %v", err)
		}
		// Caller only neads to be a WRITER to call UpdatePipeline(), so caller only
		// needs to be a WRITER to update the provenance.
		if err := d.checkIsAuthorized(ctx, repo, auth.Scope_WRITER); err != nil {
			return err
		}

		provToAdd := make(map[string]bool)
		provToRemove := make(map[string]bool)
		for _, newProv := range provenance {
			provToAdd[newProv.Name] = true
		}
		for _, oldProv := range repoInfo.Provenance {
			delete(provToAdd, oldProv.Name)
			provToRemove[oldProv.Name] = true
		}
		for _, newProv := range provenance {
			delete(provToRemove, newProv.Name)
		}

		// For each new provenance repo, we increase its ref count
		// by N where N is this repo's ref count.
		// For each old provenance repo we do the opposite.
		myRefCount, err := repoRefCounts.Get(repo.Name)
		if err != nil {
			return err
		}
		// +1 because we need to include ourselves.
		myRefCount++

		for newProv := range provToAdd {
			if err := repoRefCounts.IncrementBy(newProv, myRefCount); err != nil {
				return err
			}
		}

		for oldProv := range provToRemove {
			if err := repoRefCounts.DecrementBy(oldProv, myRefCount); err != nil {
				return err
			}
		}

		// We also add the new provenance repos to the provenance
		// of all downstream repos, and remove the old provenance
		// repos from their provenance.
		downstreamRepos, err := d.listRepo(ctx, []*pfs.Repo{repo}, !includeAuth)
		if err != nil {
			return err
		}

		for _, repoInfo := range downstreamRepos.RepoInfo {
		nextNewProv:
			for newProv := range provToAdd {
				for _, prov := range repoInfo.Provenance {
					if newProv == prov.Name {
						continue nextNewProv
					}
				}
				repoInfo.Provenance = append(repoInfo.Provenance, &pfs.Repo{newProv})
			}
		nextOldProv:
			for oldProv := range provToRemove {
				for i, prov := range repoInfo.Provenance {
					if oldProv == prov.Name {
						repoInfo.Provenance = append(repoInfo.Provenance[:i], repoInfo.Provenance[i+1:]...)
						continue nextOldProv
					}
				}
			}
			repos.Put(repoInfo.Repo.Name, repoInfo)
		}

		repoInfo.Description = description
		repoInfo.Provenance = provenance
		repos.Put(repo.Name, repoInfo)
		return nil
	})
	return err
}

func (d *driver) inspectRepo(ctx context.Context, repo *pfs.Repo, includeAuth bool) (*pfs.RepoInfo, error) {
	d.initializePachConn()
	result := &pfs.RepoInfo{}
	if err := d.repos.ReadOnly(ctx).Get(repo.Name, result); err != nil {
		return nil, err
	}
	if includeAuth {
		accessLevel, err := d.getAccessLevel(ctx, repo)
		if err != nil {
			if auth.IsNotActivatedError(err) {
				return result, nil
			}
			return nil, fmt.Errorf("error getting access level for \"%s\": %v",
				repo.Name, grpcutil.ScrubGRPC(err))
		}
		result.AuthInfo = &pfs.RepoAuthInfo{AccessLevel: accessLevel}
	}
	return result, nil
}

func (d *driver) getAccessLevel(ctx context.Context, repo *pfs.Repo) (auth.Scope, error) {
	who, err := d.pachClient.AuthAPIClient.WhoAmI(auth.In2Out(ctx),
		&auth.WhoAmIRequest{})
	if err != nil {
		return auth.Scope_NONE, err
	}
	if who.IsAdmin {
		return auth.Scope_OWNER, nil
	}
	resp, err := d.pachClient.AuthAPIClient.GetScope(auth.In2Out(ctx),
		&auth.GetScopeRequest{Repos: []string{repo.Name}})
	if err != nil {
		return auth.Scope_NONE, err
	}
	if len(resp.Scopes) != 1 {
		return auth.Scope_NONE, fmt.Errorf("too many results from GetScope: %#v", resp)
	}
	return resp.Scopes[0], nil
}

func (d *driver) listRepo(ctx context.Context, provenance []*pfs.Repo, includeAuth bool) (*pfs.ListRepoResponse, error) {
	repos := d.repos.ReadOnly(ctx)
	// Ensure that all provenance repos exist
	for _, prov := range provenance {
		repoInfo := &pfs.RepoInfo{}
		if err := repos.Get(prov.Name, repoInfo); err != nil {
			return nil, err
		}
	}

	iterator, err := repos.List()
	if err != nil {
		return nil, err
	}
	result := new(pfs.ListRepoResponse)
	authSeemsActive := true
nextRepo:
	for {
		repoName, repoInfo := "", new(pfs.RepoInfo)
		ok, err := iterator.Next(&repoName, repoInfo)
		if err != nil {
			return nil, err
		}
		if !ok {
			break
		}
		if repoName == ppsconsts.SpecRepo {
			continue nextRepo
		}
		// A repo needs to have *all* the given repos as provenance
		// in order to be included in the result.
		for _, reqProv := range provenance {
			var matched bool
			for _, prov := range repoInfo.Provenance {
				if reqProv.Name == prov.Name {
					matched = true
				}
			}
			if !matched {
				continue nextRepo
			}
		}
		if includeAuth && authSeemsActive {
			accessLevel, err := d.getAccessLevel(ctx, repoInfo.Repo)
			if err == nil {
				repoInfo.AuthInfo = &pfs.RepoAuthInfo{AccessLevel: accessLevel}
			} else if auth.IsNotActivatedError(err) {
				authSeemsActive = false
			} else {
				return nil, fmt.Errorf("error getting access level for \"%s\": %v",
					repoName, grpcutil.ScrubGRPC(err))
			}
		}
		result.RepoInfo = append(result.RepoInfo, repoInfo)
	}
	return result, nil
}

func (d *driver) deleteRepo(ctx context.Context, repo *pfs.Repo, force bool) error {
	// TODO(msteffen): Fix d.deleteAll() so that it doesn't need to delete and
	// recreate the PPS spec repo, then uncomment this block to prevent users from
	// deleting it and breaking their cluster
	// if repo.Name == ppsconsts.SpecRepo {
	// 	return fmt.Errorf("cannot delete the special PPS repo %s", ppsconsts.SpecRepo)
	// }
	_, err := col.NewSTM(ctx, d.etcdClient, func(stm col.STM) error {
		repos := d.repos.ReadWrite(stm)
		repoRefCounts := d.repoRefCounts.ReadWriteInt(stm)
		commits := d.commits(repo.Name).ReadWrite(stm)
		branches := d.branches(repo.Name).ReadWrite(stm)

		// check if 'repo' is already gone. If so, return that error. Otherwise,
		// proceed with auth check (avoids awkward "access denied" error when calling
		// "deleteRepo" on a repo that's already gone)
		var existingRepoInfo pfs.RepoInfo
		err := repos.Get(repo.Name, &existingRepoInfo)
		if err != nil {
			if col.IsErrNotFound(err) {
				return fmt.Errorf("cannot delete \"%s\" as it does not exist", repo.Name)
			}
			return fmt.Errorf("error checking whether \"%s\" exists: %v",
				repo.Name, err)
		}

		// Check if the caller is authorized to delete this repo
		if err := d.checkIsAuthorized(ctx, repo, auth.Scope_OWNER); err != nil {
			return err
		}

		// Check if this repo is the provenance of some other repos
		if !force {
			refCount, err := repoRefCounts.Get(repo.Name)
			if err != nil {
				return err
			}
			if refCount != 0 {
				return fmt.Errorf("cannot delete the provenance of other repos")
			}
		}

		repoInfo := new(pfs.RepoInfo)
		if err := repos.Get(repo.Name, repoInfo); err != nil {
			return err
		}
		for _, prov := range repoInfo.Provenance {
			if err := repoRefCounts.Decrement(prov.Name); err != nil && !col.IsErrNotFound(err) {
				// Skip NotFound error, because it's possible that the
				// provenance repo has been deleted via --force.
				return err
			}
		}
		if err := repos.Delete(repo.Name); err != nil {
			return err
		}
		if err := repoRefCounts.Delete(repo.Name); err != nil {
			return err
		}
		commits.DeleteAll()
		branches.DeleteAll()
		return nil
	})
	if err != nil {
		return err
	}

	if _, err = d.pachClient.SetACL(auth.In2Out(ctx), &auth.SetACLRequest{
		Repo: repo.Name, // NewACL is unset, so this will clear the acl for 'repo'
	}); err != nil && !auth.IsNotActivatedError(err) {
		return grpcutil.ScrubGRPC(err)
	}
	return nil
}

func (d *driver) startCommit(ctx context.Context, parent *pfs.Commit, branch string, provenance []*pfs.Commit, description string) (*pfs.Commit, error) {
	return d.makeCommit(ctx, "", parent, branch, provenance, nil, description)
}

func (d *driver) buildCommit(ctx context.Context, ID string, parent *pfs.Commit, branch string, provenance []*pfs.Commit, tree *pfs.Object) (*pfs.Commit, error) {
	return d.makeCommit(ctx, ID, parent, branch, provenance, tree, "")
}

<<<<<<< HEAD
func (d *driver) makeCommit(ctx context.Context, ID string, parent *pfs.Commit, branch string, provenance []*pfs.Commit, treeRef *pfs.Object, description string) (*pfs.Commit, error) {
	// Check that caller is authorized and validate arguments
	if err := d.checkIsAuthorized(ctx, parent.Repo, auth.Scope_WRITER); err != nil {
		return nil, err
	}
=======
// make commit makes a new commit in 'branch', with the parent 'parent' and the
// direct provenance 'provenance'. Note that
// - 'parent' must not be nil, but the only required field is 'parent.Repo'.
// - 'parent.ID' may be set to "", in which case the parent commit is inferred
//   from 'parent.Repo' and 'branch'.
// - If both 'parent.ID' and 'branch' are set, 'parent.ID' determines the parent
//   commit, but 'branch' is still moved to point at the new commit
//   to the new commit
// - If neither 'parent.ID' nor 'branch' are set, the new commit will have no
//   parent
func (d *driver) makeCommit(ctx context.Context, parent *pfs.Commit, branch string, provenance []*pfs.Commit, treeRef *pfs.Object, description string) (*pfs.Commit, error) {
	// Validate arguments:
>>>>>>> af609127
	if parent == nil {
		return nil, fmt.Errorf("parent cannot be nil")
	}

	// Check that caller is authorized
	if err := d.checkIsAuthorized(ctx, parent.Repo, auth.Scope_WRITER); err != nil {
		return nil, err
	}

	// New commit and commitInfo
	newCommit := &pfs.Commit{
		Repo: parent.Repo,
		ID:   ID,
	}
	if newCommit.ID == "" {
		newCommit.ID = uuid.NewWithoutDashes()
	}
	newCommitInfo := &pfs.CommitInfo{
		Commit:      newCommit,
		Started:     now(),
		Description: description,
	}

	//  BuildCommit case: if the caller passed a tree reference with the commit
	// contents then retrieve the full tree so we can compute its size
	var tree hashtree.HashTree
	if treeRef != nil {
		var buf bytes.Buffer
		if err := d.pachClient.GetObject(treeRef.Hash, &buf); err != nil {
			return nil, err
		}
		var err error
		tree, err = hashtree.Deserialize(buf.Bytes())
		if err != nil {
			return nil, err
		}
		newCommitInfo.Tree = treeRef
		newCommitInfo.SizeBytes = uint64(tree.FSSize())
		newCommitInfo.Finished = now()
	}

	// Txn: create the actual commit in etcd and update the branch + parent/child
	if _, err := col.NewSTM(ctx, d.etcdClient, func(stm col.STM) error {
		repos := d.repos.ReadWrite(stm)
		commits := d.commits(parent.Repo.Name).ReadWrite(stm)
		branches := d.branches(parent.Repo.Name).ReadWrite(stm)

		// Check if repo exists
		repoInfo := new(pfs.RepoInfo)
		if err := repos.Get(parent.Repo.Name, repoInfo); err != nil {
			return err
		}

		// create/update 'branch' (if it was set) and set parent.ID (if, in addition,
		// 'parent' was not set)
		if branch != "" {
			branchInfo := &pfs.BranchInfo{}
			if err := branches.Upsert(branch, branchInfo, func() error {
				if parent.ID == "" && branchInfo.Head != nil {
					parent.ID = branchInfo.Head.ID
				}
				// Point 'branch' at the new commit
				branchInfo.Name = branch // set in case 'branch' is new
				branchInfo.Head = newCommit
				branchInfo.Branch = client.NewBranch(newCommit.Repo.Name, branch)
				return nil
			}); err != nil {
				return err
			}
		}

		// Set newCommit.ParentCommit (if 'parent' and/or 'branch' was set) and add
		// newCommit to parent's ChildCommits
		if parent.ID != "" {
			// Resolve parent.ID if it's a branch that isn't 'branch' (which can
			// happen if 'branch' is new and diverges from the existing branch in
			// 'parent.ID')
			parentCommitInfo, err := d.resolveCommit(stm, parent)
			if err != nil {
				return fmt.Errorf("parent commit not found: %v", err)
			}
			// fail if the parent commit has not been finished
			if parentCommitInfo.Finished == nil {
				return fmt.Errorf("parent commit %s has not been finished", parent.ID)
			}
			if err := commits.Update(parent.ID, parentCommitInfo, func() error {
				newCommitInfo.ParentCommit = parent
				parentCommitInfo.ChildCommits = append(parentCommitInfo.ChildCommits, newCommit)
				return nil
			}); err != nil {
				// Note: error is emitted if parent.ID is a missing/invalid branch OR a
				// missing/invalid commit ID
				return fmt.Errorf("could not resolve parent commit \"%s\": %v", parent.ID, err)
			}
		}

		// BuildCommit case: Now that 'parent' is resolved, read the parent commit's
		// tree (inside txn) and update the repo size
		if treeRef != nil {
			parentTree, err := d.getTreeForCommit(ctx, parent)
			if err != nil {
				return err
			}
			repoInfo.SizeBytes += sizeChange(tree, parentTree)
			repos.Put(parent.Repo.Name, repoInfo)
		} else {
			d.openCommits.ReadWrite(stm).Put(newCommit.ID, newCommit)
		}

		// 'newCommitProv' holds newCommit's provenance (use map for deduping).
		newCommitProv := make(map[string]*pfs.Commit)

		// Build newCommit's full provenance; my provenance's provenance is my
		// provenance (b/c provenance' is a transitive closure, there's no need to
		// explore full graph)
		for _, provCommit := range provenance {
			newCommitProv[provCommit.ID] = provCommit
			provCommitInfo := &pfs.CommitInfo{}
			if err := d.commits(provCommit.Repo.Name).ReadWrite(stm).Get(provCommit.ID, provCommitInfo); err != nil {
				return err
			}
			for _, c := range provCommitInfo.Provenance {
				newCommitProv[c.ID] = c
			}
		}

		// Copy newCommitProv into newCommitInfo.Provenance, and update upstream subv
		for _, provCommit := range newCommitProv {
			newCommitInfo.Provenance = append(newCommitInfo.Provenance, provCommit)
			provCommitInfo := &pfs.CommitInfo{}
			if err := d.commits(provCommit.Repo.Name).ReadWrite(stm).Update(provCommit.ID, provCommitInfo, func() error {
				appendSubvenance(provCommitInfo, newCommitInfo)
				return nil
			}); err != nil {
				return err
			}
		}

		// Finally, create the commit
		if err := commits.Create(newCommit.ID, newCommitInfo); err != nil {
			return err
		}
		// We propagate the branch last so propagateCommit can write to the
		// now-existing commit's subvenance
		if branch != "" {
			return d.propagateCommit(stm, client.NewBranch(newCommit.Repo.Name, branch))
		}
		return nil
	}); err != nil {
		return nil, err
	}
	return newCommit, nil
}

func (d *driver) finishCommit(ctx context.Context, commit *pfs.Commit, tree *pfs.Object, empty bool, description string) (retErr error) {
	if err := d.checkIsAuthorized(ctx, commit.Repo, auth.Scope_WRITER); err != nil {
		return err
	}
	commitInfo, err := d.inspectCommit(ctx, commit, false)
	if err != nil {
		return err
	}
	if commitInfo.Finished != nil {
		return fmt.Errorf("commit %s has already been finished", commit.FullID())
	}
	if description != "" {
		commitInfo.Description = description
	}

	scratchPrefix := d.scratchCommitPrefix(commit)
	defer func() {
		if retErr != nil {
			return
		}
		// only delete the scratch space if finishCommit() ran successfully and
		// won't need to be retried
		_, retErr = d.etcdClient.Delete(ctx, scratchPrefix, etcd.WithPrefix())
	}()

	var parentTree, finishedTree hashtree.HashTree
	if !empty {
		// Retrieve the parent commit's tree (to apply writes from etcd or just
		// compute the size change). If parentCommit.Tree == nil, walk up the branch
		// until we find a successful commit. Otherwise, require that the immediate
		// parent of 'commitInfo' is closed, as we use its contents
		parentCommit := commitInfo.ParentCommit
		for parentCommit != nil {
			parentCommitInfo, err := d.inspectCommit(ctx, parentCommit, false)
			if err != nil {
				return err
			}
			if parentCommitInfo.Tree != nil {
				break
			}
			parentCommit = parentCommitInfo.ParentCommit
		}
		parentTree, err = d.getTreeForCommit(ctx, parentCommit) // result is empty if parentCommit == nil
		if err != nil {
			return err
		}

		if tree == nil {
			var err error
			finishedTree, err = d.getTreeForOpenCommit(ctx, scratchPrefix, parentTree)
			if err != nil {
				return err
			}
			// Serialize the tree
			data, err := hashtree.Serialize(finishedTree)
			if err != nil {
				return err
			}

			if len(data) > 0 {
				// Put the tree into the blob store
				obj, _, err := d.pachClient.PutObject(bytes.NewReader(data))
				if err != nil {
					return err
				}

				commitInfo.Tree = obj
			}
		} else {
			var buf bytes.Buffer
			if err := d.pachClient.GetObject(tree.Hash, &buf); err != nil {
				return err
			}
			var err error
			finishedTree, err = hashtree.Deserialize(buf.Bytes())
			if err != nil {
				return err
			}
			commitInfo.Tree = tree
		}

		commitInfo.SizeBytes = uint64(finishedTree.FSSize())
	}

	commitInfo.Finished = now()
	sizeChange := sizeChange(finishedTree, parentTree)
	_, err = col.NewSTM(ctx, d.etcdClient, func(stm col.STM) error {
		commits := d.commits(commit.Repo.Name).ReadWrite(stm)
		repos := d.repos.ReadWrite(stm)
		commits.Put(commit.ID, commitInfo)
		if err := d.openCommits.ReadWrite(stm).Delete(commit.ID); err != nil {
			return fmt.Errorf("could not confirm that commit %s is open; this is likely a bug. err: %v", commit.ID, err)
		}
		if sizeChange > 0 {
			// update repo size
			repoInfo := new(pfs.RepoInfo)
			if err := repos.Get(commit.Repo.Name, repoInfo); err != nil {
				return err
			}

			// Increment the repo sizes by the sizes of the files that have
			// been added in this commit.
			repoInfo.SizeBytes += sizeChange
			repos.Put(commit.Repo.Name, repoInfo)
		}
		return nil
	})
	return err
}

// propagateCommit selectively starts commits in or downstream of 'branch' in
// order to restore the invariant that branch provenance matches HEAD commit
// provenance:
//   B.Head is provenant on A.Head <=>
//   branch B is provenant on branch A and A.Head != nil
// The implementation assumes that the invariant already holds for all branches
// upstream of 'branch', but not necessarily for 'branch' itself. Despite the
// name, 'branch' does not need a HEAD commit to propagate, though one may be
// created.
//
// In other words, propagateCommit scans all branches b_downstream that are
// equal to or downstream of 'branch', and if the HEAD of b_downstream isn't
// provenant on the HEADs of b_downstream's provenance, propagateCommit starts
// a new HEAD commit in b_downstream that is. For example, propagateCommit
// starts downstream output commits (which trigger PPS jobs) when new input
// commits arrive on 'branch', when 'branch's HEAD is deleted, or when 'branch'
// is newly created (i.e. in CreatePipeline).
func (d *driver) propagateCommit(stm col.STM, branch *pfs.Branch) error {
	if branch == nil {
		return fmt.Errorf("cannot propagate nil branch")
	}

	// 'subvBranchInfos' is the collection of downstream branches that may get a
	// new commit. Populate subvBranchInfo
	var subvBranchInfos []*pfs.BranchInfo
	branchInfo := &pfs.BranchInfo{}
	if err := d.branches(branch.Repo.Name).ReadWrite(stm).Get(branch.Name, branchInfo); err != nil {
		return err
	}
	subvBranchInfos = append(subvBranchInfos, branchInfo) // add 'branch' itself
	for _, subvBranch := range branchInfo.Subvenance {
		subvBranchInfo := &pfs.BranchInfo{}
		if err := d.branches(subvBranch.Repo.Name).ReadWrite(stm).Get(subvBranch.Name, subvBranchInfo); err != nil {
			return err
		}
		subvBranchInfos = append(subvBranchInfos, subvBranchInfo)
	}

	// Sort subvBranchInfos so that upstream branches are processed before their
	// descendants. This guarantees that if branch B is provenant on branch A, we
	// create a new commit in A before creating a new commit in B provenant on the
	// (new) HEAD of A.
	sort.Slice(subvBranchInfos, func(i, j int) bool { return len(subvBranchInfos[i].Provenance) < len(subvBranchInfos[j].Provenance) })

	// Iterate through downstream branches and determine which need a new commit.
nextSubvBranch:
	for _, branchInfo := range subvBranchInfos {
		branch := branchInfo.Branch
		repo := branch.Repo
		commits := d.commits(repo.Name).ReadWrite(stm)
		branches := d.branches(repo.Name).ReadWrite(stm)

		// Compute the full provenance of hypothetical new output commit to decide
		// if we need it
		commitProvMap := make(map[string]*branchCommit)
		for _, provBranch := range branchInfo.Provenance {
			provBranchInfo := &pfs.BranchInfo{}
			if err := d.branches(provBranch.Repo.Name).ReadWrite(stm).Get(provBranch.Name, provBranchInfo); err != nil && !col.IsErrNotFound(err) {
				return fmt.Errorf("could not read branch %s/%s: %v", provBranch.Repo.Name, provBranch.Name, err)
			}
			if provBranchInfo.Head == nil {
				continue
			}
			commitProvMap[provBranchInfo.Head.ID] = &branchCommit{
				commit: provBranchInfo.Head,
				branch: provBranchInfo.Branch,
			}
			// Because of the 'propagateCommit' invariant, we don't need to inspect
			// provBranchInfo.HEAD's provenance. Every commit in there will be the
			// HEAD of some other provBranchInfo.
		}
		if len(commitProvMap) == 0 {
			// no input commits to process; don't create a new output commit
			continue nextSubvBranch
		}

		// 'branch' may already have a HEAD commit, so compute whether the new
		// output commit would have the same provenance as the existing HEAD
		// commit. If so, a new output commit would be a duplicate, so don't create
		// it.
		if branchInfo.Head != nil {
			branchHeadInfo := &pfs.CommitInfo{}
			if err := commits.Get(branchInfo.Head.ID, branchHeadInfo); err != nil {
				return pfsserver.ErrCommitNotFound{branchInfo.Head}
			}
			headIsSubset := true
			for _, c := range branchHeadInfo.Provenance {
				if _, ok := commitProvMap[c.ID]; !ok {
					headIsSubset = false
					break
				}
			}
			if len(branchHeadInfo.Provenance) == len(commitProvMap) && headIsSubset {
				// existing HEAD commit is the same new output commit would be; don't
				// create new commit
				continue nextSubvBranch
			}
		}

		// If the only branches in the hypothetical output commit's provenance are
		// in the 'spec' repo, creating it would mean creating a confusing
		// "dummy" job with no non-spec input data. If this is the case, don't
		// create a new output commit
		allSpec := true
		for _, b := range commitProvMap {
			if b.branch.Repo.Name != ppsconsts.SpecRepo {
				allSpec = false
				break
			}
		}
		if allSpec {
			// Only input data is PipelineInfo; don't create new output commit
			continue nextSubvBranch
		}

		// *All checks passed* start a new output commit in 'subvBranch'
		newCommit := &pfs.Commit{
			Repo: branch.Repo,
			ID:   uuid.NewWithoutDashes(),
		}
		newCommitInfo := &pfs.CommitInfo{
			Commit:  newCommit,
			Started: now(),
		}

		// Set 'newCommit's ParentCommit, 'branch.Head's ChildCommits and 'branch.Head'
		newCommitInfo.ParentCommit = branchInfo.Head
		if branchInfo.Head != nil {
			parentCommitInfo := &pfs.CommitInfo{}
			if err := commits.Update(newCommitInfo.ParentCommit.ID, parentCommitInfo, func() error {
				parentCommitInfo.ChildCommits = append(parentCommitInfo.ChildCommits, newCommit)
				return nil
			}); err != nil {
				return err
			}
		}
		branchInfo.Head = newCommit
		branchInfo.Name = branch.Name // set in case 'branch' is new
		branchInfo.Branch = branch    // set in case 'branch' is new
		if err := branches.Put(branch.Name, branchInfo); err != nil {
			return err
		}

		// Set provenance and upstream subvenance (appendSubvenance needs
		// newCommitInfo.ParentCommit to extend the correct subvenance range)
		for _, prov := range commitProvMap {
			// set provenance of 'newCommit'
			newCommitInfo.Provenance = append(newCommitInfo.Provenance, prov.commit)
			newCommitInfo.BranchProvenance = append(newCommitInfo.BranchProvenance, prov.branch)

			// update subvenance of 'prov.commit'
			provCommitInfo := &pfs.CommitInfo{}
			if err := d.commits(prov.commit.Repo.Name).ReadWrite(stm).Update(prov.commit.ID, provCommitInfo, func() error {
				appendSubvenance(provCommitInfo, newCommitInfo)
				return nil
			}); err != nil {
				return err
			}
		}

		// finally create open 'commit'
		if err := commits.Create(newCommit.ID, newCommitInfo); err != nil {
			return err
		}
		if err := d.openCommits.ReadWrite(stm).Put(newCommit.ID, newCommit); err != nil {
			return err
		}
	}
	return nil
}

func sizeChange(tree hashtree.HashTree, parentTree hashtree.HashTree) uint64 {
	if tree == nil {
		return 0 // output commit from a failed job -- will be ignored
	}
	if parentTree == nil {
		return uint64(tree.FSSize())
	}
	var result uint64
	tree.Diff(parentTree, "", "", -1, func(path string, node *hashtree.NodeProto, new bool) error {
		if node.FileNode != nil && new {
			result += uint64(node.SubtreeSize)
		}
		return nil
	})
	return result
}

// inspectCommit takes a Commit and returns the corresponding CommitInfo.
//
// As a side effect, this function also replaces the ID in the given commit
// with a real commit ID.
func (d *driver) inspectCommit(ctx context.Context, commit *pfs.Commit, block bool) (*pfs.CommitInfo, error) {
	if commit == nil {
		return nil, fmt.Errorf("cannot inspect nil commit")
	}
	if err := d.checkIsAuthorized(ctx, commit.Repo, auth.Scope_READER); err != nil {
		return nil, err
	}

	// Check if the commitID is a branch name
	var commitInfo *pfs.CommitInfo
	if _, err := col.NewSTM(ctx, d.etcdClient, func(stm col.STM) error {
		var err error
		commitInfo, err = d.resolveCommit(stm, commit)
		return err
	}); err != nil {
		return nil, err
	}

	commits := d.commits(commit.Repo.Name).ReadOnly(ctx)
	if block {
		// Watch the CommitInfo until the commit has been finished
		if err := func() error {
			commitInfoWatcher, err := commits.WatchOne(commit.ID)
			if err != nil {
				return err
			}
			defer commitInfoWatcher.Close()
			for {
				var commitID string
				_commitInfo := new(pfs.CommitInfo)
				event := <-commitInfoWatcher.Watch()
				switch event.Type {
				case watch.EventError:
					return event.Err
				case watch.EventPut:
					if err := event.Unmarshal(&commitID, _commitInfo); err != nil {
						return fmt.Errorf("Unmarshal: %v", err)
					}
				case watch.EventDelete:
					return pfsserver.ErrCommitDeleted{commit}
				}
				if _commitInfo.Finished != nil {
					commitInfo = _commitInfo
					break
				}
			}
			return nil
		}(); err != nil {
			return nil, err
		}
	}
	return commitInfo, nil
}

// resolveCommit contains the essential implementation of inspectCommit: it converts 'commit' (which may
// be a commit ID or branch reference, plus '~' and/or '^') to a repo + commit
// ID. It accepts an STM so that it can be used in a transaction and avoids an
// inconsistent call to d.inspectCommit()
func (d *driver) resolveCommit(stm col.STM, userCommit *pfs.Commit) (resultCommitInfo *pfs.CommitInfo, retErr error) {
	if userCommit == nil {
		return nil, fmt.Errorf("cannot resolve nil commit")
	}
	commit := userCommit // back up user commit, for error reporting
	// Extract any ancestor tokens from 'commit.ID' (i.e. ~ and ^)
	var ancestryLength int
	commit.ID, ancestryLength = parseCommitID(commit.ID)

	// Check if commit.ID is already a commit ID (i.e. a UUID). Because we use
	// UUIDv4, the 13th character is a '4'
	isUUID := len(commit.ID) == uuid.UUIDWithoutDashesLength && commit.ID[12] == '4'
	if !isUUID {
		branches := d.branches(commit.Repo.Name).ReadWrite(stm)
		branchInfo := &pfs.BranchInfo{}
		// See if we are given a branch
		if err := branches.Get(commit.ID, branchInfo); err != nil {
			return nil, err
		}
		if branchInfo.Head == nil {
			return nil, pfsserver.ErrNoHead{branchInfo.Branch}
		}
		commit.ID = branchInfo.Head.ID
	}

	// Traverse commits' parents until you've reached the right ancestor
	commits := d.commits(commit.Repo.Name).ReadWrite(stm)
	commitInfo := &pfs.CommitInfo{}
	for i := 0; i <= ancestryLength; i++ {
		if commit == nil {
			return nil, pfsserver.ErrCommitNotFound{userCommit}
		}
		childCommit := commit // preserve child for error reporting
		if err := commits.Get(commit.ID, commitInfo); err != nil {
			if col.IsErrNotFound(err) {
				if i == 0 {
					return nil, pfsserver.ErrCommitNotFound{childCommit}
				}
				return nil, pfsserver.ErrParentCommitNotFound{childCommit}
			}
			return nil, err
		}
		commit = commitInfo.ParentCommit
	}
	return commitInfo, nil
}

// parseCommitID accepts a commit ID that might contain the Git ancestry
// syntax, such as "master^2", "master~~", "master^^", "master~5", etc.
// It then returns the ID component such as "master" and the depth of the
// ancestor.  For instance, for "master^2" it'd return "master" and 2.
func parseCommitID(commitID string) (string, int) {
	sepIndex := strings.IndexAny(commitID, "^~")
	if sepIndex == -1 {
		return commitID, 0
	}

	// Find the separator, which is either "^" or "~"
	sep := commitID[sepIndex]
	strAfterSep := commitID[sepIndex+1:]

	// Try convert the string after the separator to an int.
	intAfterSep, err := strconv.Atoi(strAfterSep)
	// If it works, return
	if err == nil {
		return commitID[:sepIndex], intAfterSep
	}

	// Otherwise, we check if there's a sequence of separators, as in
	// "master^^^^" or "master~~~~"
	for i := sepIndex + 1; i < len(commitID); i++ {
		if commitID[i] != sep {
			// If we find a character that's not the separator, as in
			// "master~whatever", then we return.
			return commitID, 0
		}
	}

	// Here we've confirmed that the commit ID ends with a sequence of
	// (the same) separators and therefore uses the correct ancestry
	// syntax.
	return commitID[:sepIndex], len(commitID) - sepIndex
}

func (d *driver) listCommit(ctx context.Context, repo *pfs.Repo, to *pfs.Commit, from *pfs.Commit, number uint64) ([]*pfs.CommitInfo, error) {
	if err := d.checkIsAuthorized(ctx, repo, auth.Scope_READER); err != nil {
		return nil, err
	}
	if from != nil && from.Repo.Name != repo.Name || to != nil && to.Repo.Name != repo.Name {
		return nil, fmt.Errorf("`from` and `to` commits need to be from repo %s", repo.Name)
	}

	// Make sure that the repo exists
	_, err := d.inspectRepo(ctx, repo, !includeAuth)
	if err != nil {
		return nil, err
	}

	// Make sure that both from and to are valid commits
	if from != nil {
		_, err = d.inspectCommit(ctx, from, false)
		if err != nil {
			return nil, err
		}
	}
	if to != nil {
		_, err = d.inspectCommit(ctx, to, false)
		if err != nil {
			if _, ok := err.(pfsserver.ErrNoHead); ok {
				return nil, nil
			}
			return nil, err
		}
	}

	// if number is 0, we return all commits that match the criteria
	if number == 0 {
		number = math.MaxUint64
	}
	var commitInfos []*pfs.CommitInfo
	commits := d.commits(repo.Name).ReadOnly(ctx)

	if from != nil && to == nil {
		return nil, fmt.Errorf("cannot use `from` commit without `to` commit")
	} else if from == nil && to == nil {
		// if neither from and to is given, we list all commits in
		// the repo, sorted by revision timestamp
		iterator, err := commits.List()
		if err != nil {
			return nil, err
		}
		var commitID string
		for number != 0 {
			var commitInfo pfs.CommitInfo
			ok, err := iterator.Next(&commitID, &commitInfo)
			if err != nil {
				return nil, err
			}
			if !ok {
				break
			}
			commitInfos = append(commitInfos, &commitInfo)
			number--
		}
	} else {
		cursor := to
		for number != 0 && cursor != nil && (from == nil || cursor.ID != from.ID) {
			var commitInfo pfs.CommitInfo
			if err := commits.Get(cursor.ID, &commitInfo); err != nil {
				return nil, err
			}
			commitInfos = append(commitInfos, &commitInfo)
			cursor = commitInfo.ParentCommit
			number--
		}
	}
	return commitInfos, nil
}

type commitStream struct {
	stream chan CommitEvent
	done   chan struct{}
}

func (c *commitStream) Stream() <-chan CommitEvent {
	return c.stream
}

func (c *commitStream) Close() {
	close(c.done)
}

func (d *driver) subscribeCommit(ctx context.Context, repo *pfs.Repo, branch string, from *pfs.Commit) (CommitStream, error) {
	d.initializePachConn()
	if from != nil && from.Repo.Name != repo.Name {
		return nil, fmt.Errorf("the `from` commit needs to be from repo %s", repo.Name)
	}

	// We need to watch for new commits before we start listing commits,
	// because otherwise we might miss some commits in between when we
	// finish listing and when we start watching.
	branches := d.branches(repo.Name).ReadOnly(ctx)
	newCommitWatcher, err := branches.WatchOne(branch)
	if err != nil {
		return nil, err
	}

	stream := make(chan CommitEvent)
	done := make(chan struct{})

	go func() (retErr error) {
		defer newCommitWatcher.Close()
		defer func() {
			if retErr != nil {
				select {
				case stream <- CommitEvent{
					Err: retErr,
				}:
				case <-done:
				}
			}
			close(stream)
		}()
		// keep track of the commits that have been sent
		seen := make(map[string]bool)
		// include all commits that are currently on the given branch,
		// but only the ones that have been finished
		commitInfos, err := d.listCommit(ctx, repo, &pfs.Commit{
			Repo: repo,
			ID:   branch,
		}, from, 0)
		if err != nil {
			// We skip NotFound error because it's ok if the branch
			// doesn't exist yet, in which case ListCommit returns
			// a NotFound error.
			if !isNotFoundErr(err) {
				return err
			}
		}
		// ListCommit returns commits in newest-first order,
		// but SubscribeCommit should return commit in oldest-first
		// order, so we reverse the order.
		for i := range commitInfos {
			commitInfo := commitInfos[len(commitInfos)-i-1]
			select {
			case stream <- CommitEvent{
				Value: commitInfo,
			}:
				seen[commitInfo.Commit.ID] = true
			case <-done:
				return nil
			}
		}

		for {
			var branchName string
			branchInfo := &pfs.BranchInfo{}
			var event *watch.Event
			var ok bool
			select {
			case event, ok = <-newCommitWatcher.Watch():
			case <-done:
				return nil
			}
			if !ok {
				return nil
			}
			switch event.Type {
			case watch.EventError:
				return event.Err
			case watch.EventPut:
				if err := event.Unmarshal(&branchName, branchInfo); err != nil {
					return fmt.Errorf("Unmarshal: %v", err)
				}
			case watch.EventDelete:
				continue
			}
			if branchInfo.Head == nil {
				continue // put event == new branch was created. No commits yet though
			}

			// We don't want to include the `from` commit itself

			// TODO check the branchName because right now WatchOne, like all
			// collection watch commands, returns all events matching a given prefix,
			// which means we'll get back events associated with `master-v1` if we're
			// watching `master`.  Once this is changed we should remove the
			// comparison between branchName and branch.
			if branchName == branch && (!(seen[branchInfo.Head.ID] || (from != nil && from.ID == branchInfo.Head.ID))) {
				commitInfo, err := d.inspectCommit(ctx, branchInfo.Head, false)
				if err != nil {
					return err
				}
				select {
				case stream <- CommitEvent{
					Value: commitInfo,
				}:
					seen[commitInfo.Commit.ID] = true
				case <-done:
					return nil
				}
			}
		}
	}()

	return &commitStream{
		stream: stream,
		done:   done,
	}, nil
}

func (d *driver) flushCommit(ctx context.Context, fromCommits []*pfs.Commit, toRepos []*pfs.Repo, f func(commitInfo *pfs.CommitInfo) error) error {
	if len(fromCommits) == 0 {
		return fmt.Errorf("fromCommits cannot be empty")
	}
	d.initializePachConn()

	// First compute intersection of the fromCommits subvenant commits, those
	// are the commits we're interested in. Iterate over all commits and keep a
	// running intersection (in commitsToWatch) of the subvenance of all commits
	// processed so far
	commitsToWatch := make(map[string]*pfs.Commit)
	for i, commit := range fromCommits {
		commitInfo, err := d.inspectCommit(ctx, commit, false)
		if err != nil {
			return err
		}
		if i == 0 {
			for _, subvCommit := range commitInfo.Subvenance {
				commitsToWatch[commitKey(subvCommit.Upper)] = subvCommit.Upper
			}
		} else {
			newCommitsToWatch := make(map[string]*pfs.Commit)
			for _, subvCommit := range commitInfo.Subvenance {
				if _, ok := commitsToWatch[commitKey(subvCommit.Upper)]; ok {
					newCommitsToWatch[commitKey(subvCommit.Upper)] = subvCommit.Upper
				}
			}
			commitsToWatch = newCommitsToWatch
		}
	}

	// Compute a map of repos we're flushing to.
	toRepoMap := make(map[string]*pfs.Repo)
	for _, toRepo := range toRepos {
		toRepoMap[toRepo.Name] = toRepo
	}
	// Wait for each of the commitsToWatch to be finished.
	for _, commitToWatch := range commitsToWatch {
		if len(toRepoMap) > 0 {
			if _, ok := toRepoMap[commitToWatch.Repo.Name]; !ok {
				continue
			}
		}
		finishedCommitInfo, err := d.inspectCommit(ctx, commitToWatch, true)
		if err != nil {
			if _, ok := err.(pfsserver.ErrCommitNotFound); ok {
				continue // just skip this
			}
			return err
		}
		if err := f(finishedCommitInfo); err != nil {
			return err
		}
	}
	return nil
}

func (d *driver) flushRepo(ctx context.Context, repo *pfs.Repo) ([]*pfs.RepoInfo, error) {
	iter, err := d.repos.ReadOnly(ctx).GetByIndex(pfsdb.ProvenanceIndex, repo)
	if err != nil {
		return nil, err
	}
	var repoInfos []*pfs.RepoInfo
	for {
		var repoName string
		repoInfo := new(pfs.RepoInfo)
		ok, err := iter.Next(&repoName, repoInfo)
		if !ok {
			return repoInfos, nil
		}
		if err != nil {
			return nil, err
		}
		repoInfos = append(repoInfos, repoInfo)
	}
}

func (d *driver) deleteCommit(ctx context.Context, userCommit *pfs.Commit) error {
	if err := d.checkIsAuthorized(ctx, userCommit.Repo, auth.Scope_WRITER); err != nil {
		return err
	}
	// Main txn: Delete all downstream commits, and update subvenance of upstream commits
	// TODO update branches inside this txn, by storing a repo's branches in its
	// RepoInfo or its HEAD commit
	deleted := make(map[string]*pfs.CommitInfo) // deleted commits
	affectedRepos := make(map[string]struct{})  // repos containing deleted commits
	deleteScratch := false                      // only delete scratch if txn succeeds
	if _, err := col.NewSTM(ctx, d.etcdClient, func(stm col.STM) error {
		// 1) re-read CommitInfo inside txn
		userCommitInfo, err := d.resolveCommit(stm, userCommit)
		if err != nil {
			return err
		}
		deleteScratch = userCommitInfo.Finished == nil

		// 2) Define helper for deleting commits. 'lower' corresponds to
		// pfs.CommitRange.Lower, and is an ancestor of 'upper'
		deleteCommit := func(lower, upper *pfs.Commit) error {
			// Validate arguments
			if lower.Repo.Name != upper.Repo.Name {
				return fmt.Errorf("cannot delete commit range with mismatched repos \"%s\" and \"%s\"", lower.Repo.Name, upper.Repo.Name)
			}
			affectedRepos[lower.Repo.Name] = struct{}{}
			commits := d.commits(lower.Repo.Name).ReadWrite(stm)

			// delete commits on path upper -> ... -> lower (traverse ParentCommits)
			commit := upper
			for {
				if commit == nil {
					return fmt.Errorf("encountered nil parent commit in %s/%s...%s", lower.Repo.Name, lower.ID, upper.ID)
				}
				// Store commitInfo in 'deleted' and remove commit from etcd
				commitInfo := &pfs.CommitInfo{}
				if err := commits.Get(commit.ID, commitInfo); err != nil {
					return err
				}
				deleted[commit.ID] = commitInfo
				if err := commits.Delete(commit.ID); err != nil {
					return err
				}

				// Update repo size
				// TODO this is basically wrong. Other commits could share data with the
				// commit being removed, in which case we're subtracting too much.
				// We could also modify makeCommit and FinishCommit so that
				// commitInfo.SizeBytes stores incremental size (which could cause
				// commits to have negative sizes)
				repoInfo := &pfs.RepoInfo{}
				if err := d.repos.ReadWrite(stm).Update(commit.Repo.Name, repoInfo, func() error {
					repoInfo.SizeBytes -= commitInfo.SizeBytes
					return nil
				}); err != nil {
					return err
				}
				if commit.ID == lower.ID {
					break // check after deletion so we delete 'lower' (inclusive range)
				}
				commit = commitInfo.ParentCommit
			}
			return nil
		}

		// 3) Validate the commit (check that it has no provenance) and delete it
		if len(userCommitInfo.Provenance) > 0 {
			return fmt.Errorf("cannot delete the commit \"%s/%s\" because it has non-empty provenance", userCommit.Repo.Name, userCommit.ID)
		}
		deleteCommit(userCommitInfo.Commit, userCommitInfo.Commit)

		// 4) Delete all of the downstream commits of 'commit'
		for _, subv := range userCommitInfo.Subvenance {
			deleteCommit(subv.Lower, subv.Upper)
		}

		// 5) Remove the commits in 'deleted' from all remaining upstream commits'
		// subvenance.
		// While 'commit' is required to be an input commit (no provenance),
		// downstream commits from 'commit' may have multiple inputs, and those
		// other inputs must have their subvenance updated
		visited := make(map[string]bool) // visitied upstream (provenant) commits
		for _, deletedInfo := range deleted {
			for _, provCommit := range deletedInfo.Provenance {
				// Check if we've fixed provCommit already (or if it's deleted and
				// doesn't need to be fixed
				if _, isDeleted := deleted[provCommit.ID]; isDeleted || visited[provCommit.ID] {
					continue
				}
				visited[provCommit.ID] = true

				// fix provCommit's subvenance
				provCI := &pfs.CommitInfo{}
				if err := d.commits(provCommit.Repo.Name).ReadWrite(stm).Update(provCommit.ID, provCI, func() error {
					subvTo := 0 // copy subvFrom to subvTo, excepting subv ranges to delete (so that they're overwritten)
				nextSubvRange:
					for subvFrom, subv := range provCI.Subvenance {
						// Compute path (of commit IDs) connecting subv.Upper to subv.Lower
						cur := subv.Upper.ID
						path := []string{cur}
						for cur != subv.Lower.ID {
							// Get CommitInfo for 'cur' (either in 'deleted' or from etcd)
							// and traverse parent
							curInfo, ok := deleted[cur]
							if !ok {
								curInfo = &pfs.CommitInfo{}
								if err := d.commits(subv.Lower.Repo.Name).ReadWrite(stm).Get(cur, curInfo); err != nil {
									return fmt.Errorf("error reading commitInfo for subvenant \"%s/%s\": %v", subv.Lower.Repo.Name, cur, err)
								}
							}
							if curInfo.ParentCommit == nil {
								break
							}
							cur = curInfo.ParentCommit.ID
							path = append(path, cur)
						}

						// move 'subv.Upper' through parents until it points to a non-deleted commit
						for j := range path {
							if _, ok := deleted[subv.Upper.ID]; !ok {
								break
							}
							if j+1 >= len(path) {
								// All commits in subvRange are deleted. Remove entire Range
								// from provCI.Subvenance
								continue nextSubvRange
							}
							subv.Upper.ID = path[j+1]
						}

						// move 'subv.Lower' through children until it points to a non-deleted commit
						for j := len(path) - 1; j >= 0; j-- {
							if _, ok := deleted[subv.Lower.ID]; !ok {
								break
							}
							// We'll eventually get to a non-deleted commit because the
							// 'upper' block didn't exit
							subv.Lower.ID = path[j-1]
						}
						provCI.Subvenance[subvTo] = provCI.Subvenance[subvFrom]
						subvTo++
					}
					provCI.Subvenance = provCI.Subvenance[:subvTo]
					return nil
				}); err != nil {
					return fmt.Errorf("err fixing subvenance of upstream commit %s/%s: %v", provCommit.Repo.Name, provCommit.ID, err)
				}
			}
		}

		// 6) Rewrite ParentCommit of deleted commits' children, and
		// ChildCommits of deleted commits' parents
		visited = make(map[string]bool) // visited child/parent commits
		for deletedID, deletedInfo := range deleted {
			if visited[deletedID] {
				continue
			}

			// Traverse downwards until we find the lowest (most ancestral)
			// non-nil, deleted commit
			lowestCommitInfo := deletedInfo
			for {
				if lowestCommitInfo.ParentCommit == nil {
					break // parent is nil
				}
				parentInfo, ok := deleted[lowestCommitInfo.ParentCommit.ID]
				if !ok {
					break // parent is not deleted
				}
				lowestCommitInfo = parentInfo // parent exists and is deleted--go down
			}

			// BFS upwards through graph for all non-deleted children
			var next *pfs.Commit                            // next vertex to search
			queue := []*pfs.Commit{lowestCommitInfo.Commit} // queue of vertices to explore
			liveChildren := make(map[string]struct{})       // live children discovered so far
			for len(queue) > 0 {
				next, queue = queue[0], queue[1:]
				if visited[next.ID] {
					continue
				}
				visited[next.ID] = true
				nextInfo, ok := deleted[next.ID]
				if !ok {
					liveChildren[next.ID] = struct{}{}
					continue
				}
				queue = append(queue, nextInfo.ChildCommits...)
			}

			// Point all non-deleted children at the first valid parent (or nil),
			// and point first non-deleted parent at all non-deleted children
			commits := d.commits(deletedInfo.Commit.Repo.Name).ReadWrite(stm)
			parent := lowestCommitInfo.ParentCommit
			for child := range liveChildren {
				commitInfo := &pfs.CommitInfo{}
				if err := commits.Update(child, commitInfo, func() error {
					commitInfo.ParentCommit = parent
					return nil
				}); err != nil {
					return fmt.Errorf("err updating child commit %v: %v", lowestCommitInfo.Commit, err)
				}
			}
			if parent != nil {
				commitInfo := &pfs.CommitInfo{}
				if err := commits.Update(parent.ID, commitInfo, func() error {
					// Add existing live commits in commitInfo.ChildCommits to the
					// live children above lowestCommitInfo, then put them all in
					// 'parent'
					for _, child := range commitInfo.ChildCommits {
						if _, ok := deleted[child.ID]; ok {
							continue
						}
						liveChildren[child.ID] = struct{}{}
					}
					commitInfo.ChildCommits = make([]*pfs.Commit, 0, len(liveChildren))
					for child := range liveChildren {
						commitInfo.ChildCommits = append(commitInfo.ChildCommits, client.NewCommit(parent.Repo.Name, child))
					}
					return nil
				}); err != nil {
					return fmt.Errorf("err rewriting children of ancestor commit %v: %v", lowestCommitInfo.Commit, err)
				}
			}
		}

		// 7) Traverse affected repos and rewrite all branches so that no branch
		// points to a deleted commit
		// TODO Instead of ListBranch (which is not transactional), store a list of
		// branches in each repo or a list of inbound branches in each commit
		var shortestBranch *pfs.Branch
		var shortestBranchLen = maxInt
		for repo := range affectedRepos {
			branchInfos, err := d.listBranch(ctx, client.NewRepo(repo))
			if err != nil {
				return err
			}
			for i := range branchInfos {
				brokenBranch := branchInfos[i].Branch
				// Traverse HEAD commit until we find a non-deleted parent or nil;
				// rewrite branch
				var branchInfo pfs.BranchInfo
				if err := d.branches(brokenBranch.Repo.Name).ReadWrite(stm).Update(brokenBranch.Name, &branchInfo, func() error {
					if len(branchInfo.Provenance) < shortestBranchLen {
						shortestBranchLen = len(branchInfo.Provenance)
						shortestBranch = branchInfo.Branch
					}
					for {
						if branchInfo.Head == nil {
							return nil // no commits left in branch
						}
						headCommitInfo, headIsDeleted := deleted[branchInfo.Head.ID]
						if !headIsDeleted {
							break
						}
						branchInfo.Head = headCommitInfo.ParentCommit
					}
					return err
				}); err != nil && !col.IsErrNotFound(err) {
					// If err is NotFound, branch is in downstream provenance but
					// doesn't exist yet--nothing to update
					return fmt.Errorf("error updating branch %v/%v: %v", brokenBranch.Repo.Name, brokenBranch.Name, err)
				}
			}
		}

		// 8) propagate the changes to 'branch' and its subvenance. This may start
		// new HEAD commits downstream, if the new branch heads haven't been
		// processed yet
		return d.propagateCommit(stm, shortestBranch)
	}); err != nil {
		return fmt.Errorf("error rewriting commit graph: %v", err)
	}

	// Delete the scratch space for this commit
	// TODO put scratch spaces in a collection and do this in the txn above
	if deleteScratch {
		if _, err := d.etcdClient.Delete(ctx, d.scratchCommitPrefix(userCommit), etcd.WithPrefix()); err != nil {
			return err
		}
	}
	return nil
}

// createBranch creates a new branch or updates an existing branch (must be one
// or the other). Most importantly, it sets 'branch.DirectProvenance' to
// 'provenance' and then for all (downstream) branches, restores the invariant:
//   ∀ b . b.Provenance = ∪ b'.Provenance (where b' ∈ b.DirectProvenance)
//
// This invariant is assumed to hold for all branches upstream of 'branch', but not
// for 'branch' itself once 'b.Provenance' has been set.
func (d *driver) createBranch(ctx context.Context, branch *pfs.Branch, commit *pfs.Commit, provenance []*pfs.Branch) error {
	if err := d.checkIsAuthorized(ctx, branch.Repo, auth.Scope_WRITER); err != nil {
		return err
	}
	// Validate request. The request must do exactly one of:
	// 1) updating 'branch's provenance (commit is nil OR commit == branch)
	// 2) re-pointing 'branch' at a new commit
	if commit != nil {
		// Determine if this is a provenance update
		sameTarget := branch.Repo.Name == commit.Repo.Name && branch.Name == commit.ID
		if !sameTarget && provenance != nil {
			return fmt.Errorf("cannot point branch \"%s\" at target commit \"%s/%s\" without clearing its provenance",
				branch.Name, commit.Repo.Name, commit.ID)
		}
	}

	_, err := col.NewSTM(ctx, d.etcdClient, func(stm col.STM) error {
		// if 'commit' is a branch, resolve it
		var err error
		if commit != nil {
			_, err = d.resolveCommit(stm, commit) // if 'commit' is a branch, resolve it
			if err != nil {
				// possible that branch exists but has no head commit. This is fine, but
				// branchInfo.Head must also be nil
				if _, ok := err.(pfsserver.ErrNoHead); !ok {
					return fmt.Errorf("unable to inspect %s/%s: %v", err, commit.Repo.Name, commit.ID)
				}
				commit = nil
			}
		}

		// Retrieve (and create, if necessary) the current version of this branch
		branches := d.branches(branch.Repo.Name).ReadWrite(stm)
		branchInfo := &pfs.BranchInfo{}
		if err := branches.Upsert(branch.Name, branchInfo, func() error {
			branchInfo.Name = branch.Name // set in case 'branch' is new
			branchInfo.Branch = branch
			branchInfo.Head = commit
			branchInfo.DirectProvenance = nil
			for _, provBranch := range provenance {
				add(&branchInfo.DirectProvenance, provBranch)
			}
			return nil
		}); err != nil {
			return err
		}

		// Update (or create)
		// 1) 'branch's Provenance
		// 2) the Provenance of all branches in 'branch's Subvenance (in the case of an update), and
		// 3) the Subvenance of all branches in the *old* provenance of 'branch's Subvenance
		toUpdate := []*pfs.BranchInfo{branchInfo}
		for _, subvBranch := range branchInfo.Subvenance {
			subvBranchInfo := &pfs.BranchInfo{}
			if err := d.branches(subvBranch.Repo.Name).ReadWrite(stm).Get(subvBranch.Name, subvBranchInfo); err != nil {
				return err
			}
			toUpdate = append(toUpdate, subvBranchInfo)
		}
		// Sorting is important here because it sorts topologically. This means
		// that when evaluating element i of `toUpdate` all elements < i will
		// have already been evaluated and thus we can safely use their
		// Provenance field.
		sort.Slice(toUpdate, func(i, j int) bool { return len(toUpdate[i].Provenance) < len(toUpdate[j].Provenance) })
		for _, branchInfo := range toUpdate {
			oldProvenance := branchInfo.Provenance
			branchInfo.Provenance = nil
			// Re-compute Provenance
			for _, provBranch := range branchInfo.DirectProvenance {
				if err := d.addBranchProvenance(branchInfo, provBranch, stm); err != nil {
					return err
				}
				provBranchInfo := &pfs.BranchInfo{}
				if err := d.branches(provBranch.Repo.Name).ReadWrite(stm).Get(provBranch.Name, provBranchInfo); err != nil {
					return err
				}
				for _, provBranch := range provBranchInfo.Provenance {
					if err := d.addBranchProvenance(branchInfo, provBranch, stm); err != nil {
						return err
					}
				}
			}
			if err := d.branches(branchInfo.Branch.Repo.Name).ReadWrite(stm).Put(branchInfo.Branch.Name, branchInfo); err != nil {
				return err
			}
			// Update Subvenance of 'branchInfo's Provenance (incl. all Subvenance)
			for _, oldProvBranch := range oldProvenance {
				if !has(&branchInfo.Provenance, oldProvBranch) {
					// Provenance was deleted, so we delete ourselves from their subvenance
					oldProvBranchInfo := &pfs.BranchInfo{}
					if err := d.branches(oldProvBranch.Repo.Name).ReadWrite(stm).Upsert(oldProvBranch.Name, oldProvBranchInfo, func() error {
						del(&oldProvBranchInfo.Subvenance, branchInfo.Branch)
						return nil
					}); err != nil {
						return err
					}
				}
			}
		}

		// propagate the head commit to 'branch'. This may also modify 'branch', by
		// creating a new HEAD commit if 'branch's provenance was changed and its
		// current HEAD commit has old provenance
		return d.propagateCommit(stm, branch)
	})
	return err
}

func (d *driver) inspectBranch(ctx context.Context, branch *pfs.Branch) (*pfs.BranchInfo, error) {
	result := &pfs.BranchInfo{}
	if err := d.branches(branch.Repo.Name).ReadOnly(ctx).Get(branch.Name, result); err != nil {
		return nil, err
	}
	return result, nil
}

func (d *driver) listBranch(ctx context.Context, repo *pfs.Repo) ([]*pfs.BranchInfo, error) {
	if err := d.checkIsAuthorized(ctx, repo, auth.Scope_READER); err != nil {
		return nil, err
	}
	branches := d.branches(repo.Name).ReadOnly(ctx)
	iterator, err := branches.List()
	if err != nil {
		return nil, err
	}

	var res []*pfs.BranchInfo
	for {
		var branchName string
		branchInfo := new(pfs.BranchInfo)
		ok, err := iterator.Next(&branchName, branchInfo)
		if err != nil {
			return nil, err
		}
		if !ok {
			break
		}
		res = append(res, branchInfo)
	}
	return res, nil
}

func (d *driver) deleteBranch(ctx context.Context, branch *pfs.Branch) error {
	if err := d.checkIsAuthorized(ctx, branch.Repo, auth.Scope_WRITER); err != nil {
		return err
	}
	_, err := col.NewSTM(ctx, d.etcdClient, func(stm col.STM) error {
		branches := d.branches(branch.Repo.Name).ReadWrite(stm)
		return branches.Delete(branch.Name)
	})
	return err
}

func (d *driver) scratchPrefix() string {
	return path.Join(d.prefix, "scratch")
}

// scratchCommitPrefix returns an etcd prefix that's used to temporarily
// store the state of a file in an open commit.  Once the commit is finished,
// the scratch space is removed.
func (d *driver) scratchCommitPrefix(commit *pfs.Commit) string {
	// TODO(msteffen) this doesn't currenty (2018-2-4) use d.scratchPrefix(),
	// but probably should? If this is changed, filepathFromEtcdPath will also
	// need to change.
	return path.Join(commit.Repo.Name, commit.ID)
}

// scratchFilePrefix returns an etcd prefix that's used to temporarily
// store the state of a file in an open commit.  Once the commit is finished,
// the scratch space is removed.
func (d *driver) scratchFilePrefix(ctx context.Context, file *pfs.File) (string, error) {
	return path.Join(d.scratchCommitPrefix(file.Commit), file.Path), nil
}

func (d *driver) filePathFromEtcdPath(etcdPath string) string {
	// etcdPath looks like /pachyderm_pfs/putFileRecords/repo/commit/path/to/file
	split := strings.Split(etcdPath, "/")
	// we only want /path/to/file so we use index 4 (note that there's an "" at
	// the beginning of the slice because of the lead /)
	fmt.Printf("len(strings.Split(d.prefix)): %d\n", len(strings.Split(d.prefix, "/")))
	return path.Join(split[6:]...)
}

// validatePath checks if a file path is legal
func validatePath(path string) error {
	match, _ := regexp.MatchString("^[ -~]+$", path)

	if !match {
		return fmt.Errorf("path (%v) invalid: only printable ASCII characters allowed", path)
	}
	return nil
}

func (d *driver) putFile(ctx context.Context, file *pfs.File, delimiter pfs.Delimiter,
	targetFileDatums int64, targetFileBytes int64, overwriteIndex *pfs.OverwriteIndex, reader io.Reader) error {
	if err := d.checkIsAuthorized(ctx, file.Commit.Repo, auth.Scope_WRITER); err != nil {
		return err
	}
	commitInfo, err := d.inspectCommit(ctx, file.Commit, false)
	if err != nil {
		return err
	}
	if commitInfo.Finished != nil {
		return pfsserver.ErrCommitFinished{file.Commit}
	}

	if overwriteIndex != nil && overwriteIndex.Index == 0 {
		if err := d.deleteFile(ctx, file); err != nil {
			return err
		}
	}

	records := &pfs.PutFileRecords{}
	if err := validatePath(file.Path); err != nil {
		return err
	}

	if delimiter == pfs.Delimiter_NONE {
		objects, size, err := d.pachClient.PutObjectSplit(reader)
		if err != nil {
			return err
		}

		// Here we use the invariant that every one but the last object
		// should have a size of ChunkSize.
		for i, object := range objects {
			record := &pfs.PutFileRecord{
				ObjectHash: object.Hash,
			}

			if size > pfs.ChunkSize {
				record.SizeBytes = pfs.ChunkSize
			} else {
				record.SizeBytes = size
			}
			size -= pfs.ChunkSize

			// The first record takes care of the overwriting
			if i == 0 && overwriteIndex != nil && overwriteIndex.Index != 0 {
				record.OverwriteIndex = overwriteIndex
			}

			records.Records = append(records.Records, record)
		}

		return d.upsertPutFileRecords(ctx, file, records)
	}
	buffer := &bytes.Buffer{}
	var datumsWritten int64
	var bytesWritten int64
	var filesPut int
	EOF := false
	var eg errgroup.Group
	decoder := json.NewDecoder(reader)
	bufioR := bufio.NewReader(reader)

	indexToRecord := make(map[int]*pfs.PutFileRecord)
	var mu sync.Mutex
	for !EOF {
		var err error
		var value []byte
		switch delimiter {
		case pfs.Delimiter_JSON:
			var jsonValue json.RawMessage
			err = decoder.Decode(&jsonValue)
			value = jsonValue
		case pfs.Delimiter_LINE:
			value, err = bufioR.ReadBytes('\n')
		default:
			return fmt.Errorf("unrecognized delimiter %s", delimiter.String())
		}
		if err != nil {
			if err == io.EOF {
				EOF = true
			} else {
				return err
			}
		}
		buffer.Write(value)
		bytesWritten += int64(len(value))
		datumsWritten++
		if buffer.Len() != 0 &&
			((targetFileBytes != 0 && bytesWritten >= targetFileBytes) ||
				(targetFileDatums != 0 && datumsWritten >= targetFileDatums) ||
				(targetFileBytes == 0 && targetFileDatums == 0) ||
				EOF) {
			_buffer := buffer
			index := filesPut
			eg.Go(func() error {
				object, size, err := d.pachClient.PutObject(_buffer)
				if err != nil {
					return err
				}
				mu.Lock()
				defer mu.Unlock()
				indexToRecord[index] = &pfs.PutFileRecord{
					SizeBytes:  size,
					ObjectHash: object.Hash,
				}
				return nil
			})
			datumsWritten = 0
			bytesWritten = 0
			buffer = &bytes.Buffer{}
			filesPut++
		}
	}
	if err := eg.Wait(); err != nil {
		return err
	}

	records.Split = true
	for i := 0; i < len(indexToRecord); i++ {
		records.Records = append(records.Records, indexToRecord[i])
	}

	return d.upsertPutFileRecords(ctx, file, records)
}

func (d *driver) copyFile(ctx context.Context, src *pfs.File, dst *pfs.File, overwrite bool) error {
	if err := d.checkIsAuthorized(ctx, src.Commit.Repo, auth.Scope_READER); err != nil {
		return err
	}
	if err := d.checkIsAuthorized(ctx, dst.Commit.Repo, auth.Scope_WRITER); err != nil {
		return err
	}
	if err := validatePath(dst.Path); err != nil {
		return err
	}
	if _, err := d.inspectCommit(ctx, dst.Commit, false); err != nil {
		return err
	}
	if overwrite {
		if err := d.deleteFile(ctx, dst); err != nil {
			return err
		}
	}
	srcTree, err := d.getTreeForFile(ctx, src)
	if err != nil {
		return err
	}
	// This is necessary so we can call filepath.Rel below
	if !strings.HasPrefix(src.Path, "/") {
		src.Path = "/" + src.Path
	}
	var eg errgroup.Group
	if err := srcTree.Walk(src.Path, func(walkPath string, node *hashtree.NodeProto) error {
		if node.FileNode == nil {
			return nil
		}
		eg.Go(func() error {
			relPath, err := filepath.Rel(src.Path, walkPath)
			if err != nil {
				// This shouldn't be possible
				return fmt.Errorf("error from filepath.Rel: %+v (this is likely a bug)", err)
			}
			records := &pfs.PutFileRecords{}
			file := client.NewFile(dst.Commit.Repo.Name, dst.Commit.ID, path.Clean(path.Join(dst.Path, relPath)))
			for i, object := range node.FileNode.Objects {
				var size int64
				if i == 0 {
					size = node.SubtreeSize
				}
				records.Records = append(records.Records, &pfs.PutFileRecord{
					SizeBytes:  size,
					ObjectHash: object.Hash,
				})
			}
			return d.upsertPutFileRecords(ctx, file, records)
		})
		return nil
	}); err != nil {
		return err
	}
	return eg.Wait()
}

func (d *driver) getTreeForCommit(ctx context.Context, commit *pfs.Commit) (hashtree.HashTree, error) {
	if commit == nil || commit.ID == "" {
		t, err := hashtree.NewHashTree().Finish()
		if err != nil {
			return nil, err
		}
		return t, nil
	}

	tree, ok := d.treeCache.Get(commit.ID)
	if ok {
		h, ok := tree.(hashtree.HashTree)
		if ok {
			return h, nil
		}
		return nil, fmt.Errorf("corrupted cache: expected hashtree.Hashtree, found %v", tree)
	}

	if _, err := d.inspectCommit(ctx, commit, false); err != nil {
		return nil, err
	}

	commits := d.commits(commit.Repo.Name).ReadOnly(ctx)
	commitInfo := &pfs.CommitInfo{}
	if err := commits.Get(commit.ID, commitInfo); err != nil {
		return nil, err
	}
	if commitInfo.Finished == nil {
		return nil, fmt.Errorf("cannot read from an open commit")
	}
	treeRef := commitInfo.Tree

	if treeRef == nil {
		t, err := hashtree.NewHashTree().Finish()
		if err != nil {
			return nil, err
		}
		return t, nil
	}

	// read the tree from the block store
	var buf bytes.Buffer
	if err := d.pachClient.GetObject(treeRef.Hash, &buf); err != nil {
		return nil, err
	}

	h, err := hashtree.Deserialize(buf.Bytes())
	if err != nil {
		return nil, err
	}

	d.treeCache.Add(commit.ID, h)

	return h, nil
}

// getTreeForFile is like getTreeForCommit except that it can handle open commits.
// It takes a file instead of a commit so that it can apply the changes for
// that path to the tree before it returns it.
func (d *driver) getTreeForFile(ctx context.Context, file *pfs.File) (hashtree.HashTree, error) {
	if file.Commit == nil {
		t, err := hashtree.NewHashTree().Finish()
		if err != nil {
			return nil, err
		}
		return t, nil
	}
	commitInfo, err := d.inspectCommit(ctx, file.Commit, false)
	if err != nil {
		return nil, err
	}
	if commitInfo.Finished != nil {
		tree, err := d.getTreeForCommit(ctx, file.Commit)
		if err != nil {
			return nil, err
		}
		return tree, nil
	}
	scratchPrefix, err := d.scratchFilePrefix(ctx, file)
	if err != nil {
		return nil, err
	}
	parentTree, err := d.getTreeForCommit(ctx, commitInfo.ParentCommit)
	if err != nil {
		return nil, err
	}
	return d.getTreeForOpenCommit(ctx, scratchPrefix, parentTree)
}

func (d *driver) getTreeForOpenCommit(ctx context.Context, prefix string, parentTree hashtree.HashTree) (hashtree.HashTree, error) {
	var finishedTree hashtree.HashTree
	_, err := col.NewSTM(ctx, d.etcdClient, func(stm col.STM) error {
		tree := parentTree.Open()

		recordsCol := d.putFileRecords.ReadOnly(ctx)
		iter, err := recordsCol.ListPrefix(prefix)
		if err != nil {
			return err
		}
		for {
			putFileRecords := &pfs.PutFileRecords{}
			var key string
			ok, err := iter.Next(&key, putFileRecords)
			if !ok {
				break
			}
			if err != nil {
				return err
			}
			err = d.applyWrite(key, putFileRecords, tree)
			if err != nil {
				return err
			}
		}
		finishedTree, err = tree.Finish()
		if err != nil {
			return err
		}
		return nil
	})
	if err != nil {
		return nil, err
	}
	return finishedTree, nil
}

func (d *driver) getFile(ctx context.Context, file *pfs.File, offset int64, size int64) (io.Reader, error) {
	if err := d.checkIsAuthorized(ctx, file.Commit.Repo, auth.Scope_READER); err != nil {
		return nil, err
	}
	tree, err := d.getTreeForFile(ctx, file)
	if err != nil {
		return nil, err
	}

	node, err := tree.Get(file.Path)
	if err != nil {
		return nil, pfsserver.ErrFileNotFound{file}
	}

	if node.FileNode == nil {
		return nil, fmt.Errorf("%s is a directory", file.Path)
	}

	getObjectsClient, err := d.pachClient.ObjectAPIClient.GetObjects(
		ctx,
		&pfs.GetObjectsRequest{
			Objects:     node.FileNode.Objects,
			OffsetBytes: uint64(offset),
			SizeBytes:   uint64(size),
			TotalSize:   uint64(node.SubtreeSize),
		})
	if err != nil {
		return nil, err
	}
	return grpcutil.NewStreamingBytesReader(getObjectsClient), nil
}

// If full is false, exclude potentially large fields such as `Objects`
// and `Children`
func nodeToFileInfo(commit *pfs.Commit, path string, node *hashtree.NodeProto, full bool) *pfs.FileInfo {
	fileInfo := &pfs.FileInfo{
		File: &pfs.File{
			Commit: commit,
			Path:   path,
		},
		SizeBytes: uint64(node.SubtreeSize),
		Hash:      node.Hash,
	}
	if node.FileNode != nil {
		fileInfo.FileType = pfs.FileType_FILE
		if full {
			fileInfo.Objects = node.FileNode.Objects
		}
	} else if node.DirNode != nil {
		fileInfo.FileType = pfs.FileType_DIR
		if full {
			fileInfo.Children = node.DirNode.Children
		}
	}
	return fileInfo
}

func (d *driver) inspectFile(ctx context.Context, file *pfs.File) (*pfs.FileInfo, error) {
	if err := d.checkIsAuthorized(ctx, file.Commit.Repo, auth.Scope_READER); err != nil {
		return nil, err
	}
	tree, err := d.getTreeForFile(ctx, file)
	if err != nil {
		return nil, err
	}

	node, err := tree.Get(file.Path)
	if err != nil {
		return nil, pfsserver.ErrFileNotFound{file}
	}

	return nodeToFileInfo(file.Commit, file.Path, node, true), nil
}

func (d *driver) listFile(ctx context.Context, file *pfs.File, full bool) ([]*pfs.FileInfo, error) {
	if err := d.checkIsAuthorized(ctx, file.Commit.Repo, auth.Scope_READER); err != nil {
		return nil, err
	}
	tree, err := d.getTreeForFile(ctx, file)
	if err != nil {
		return nil, err
	}

	nodes, err := tree.List(file.Path)
	if err != nil {
		return nil, err
	}

	var fileInfos []*pfs.FileInfo
	for _, node := range nodes {
		fileInfos = append(fileInfos, nodeToFileInfo(file.Commit, path.Join(file.Path, node.Name), node, full))
	}
	return fileInfos, nil
}

func (d *driver) globFile(ctx context.Context, commit *pfs.Commit, pattern string) ([]*pfs.FileInfo, error) {
	if err := d.checkIsAuthorized(ctx, commit.Repo, auth.Scope_READER); err != nil {
		return nil, err
	}
	tree, err := d.getTreeForFile(ctx, client.NewFile(commit.Repo.Name, commit.ID, ""))
	if err != nil {
		return nil, err
	}

	nodes, err := tree.Glob(pattern)
	if err != nil {
		return nil, err
	}

	var fileInfos []*pfs.FileInfo
	for _, node := range nodes {
		fileInfos = append(fileInfos, nodeToFileInfo(commit, node.Name, node, false))
	}
	return fileInfos, nil
}

func (d *driver) diffFile(ctx context.Context, newFile *pfs.File, oldFile *pfs.File, shallow bool) ([]*pfs.FileInfo, []*pfs.FileInfo, error) {
	// Do READER authorization check for both newFile and oldFile
	if oldFile != nil && oldFile.Commit != nil {
		//	if oldFile != nil {
		if err := d.checkIsAuthorized(ctx, oldFile.Commit.Repo, auth.Scope_READER); err != nil {
			return nil, nil, err
		}
	}
	if newFile != nil && newFile.Commit != nil {
		//	if newFile != nil {
		if err := d.checkIsAuthorized(ctx, newFile.Commit.Repo, auth.Scope_READER); err != nil {
			return nil, nil, err
		}
	}
	newTree, err := d.getTreeForFile(ctx, newFile)
	if err != nil {
		return nil, nil, err
	}
	// if oldFile is new we use the parent of newFile
	if oldFile == nil {
		oldFile = &pfs.File{}
		newCommitInfo, err := d.inspectCommit(ctx, newFile.Commit, false)
		if err != nil {
			return nil, nil, err
		}
		// ParentCommit may be nil, that's fine because getTreeForCommit
		// handles nil
		oldFile.Commit = newCommitInfo.ParentCommit
		oldFile.Path = newFile.Path
	}
	oldTree, err := d.getTreeForFile(ctx, oldFile)
	if err != nil {
		return nil, nil, err
	}
	var newFileInfos []*pfs.FileInfo
	var oldFileInfos []*pfs.FileInfo
	recursiveDepth := -1
	if shallow {
		recursiveDepth = 1
	}
	if err := newTree.Diff(oldTree, newFile.Path, oldFile.Path, int64(recursiveDepth), func(path string, node *hashtree.NodeProto, new bool) error {
		if new {
			newFileInfos = append(newFileInfos, nodeToFileInfo(newFile.Commit, path, node, false))
		} else {
			oldFileInfos = append(oldFileInfos, nodeToFileInfo(oldFile.Commit, path, node, false))
		}
		return nil
	}); err != nil {
		return nil, nil, err
	}
	return newFileInfos, oldFileInfos, nil
}

func (d *driver) deleteFile(ctx context.Context, file *pfs.File) error {
	if err := d.checkIsAuthorized(ctx, file.Commit.Repo, auth.Scope_WRITER); err != nil {
		return err
	}
	commitInfo, err := d.inspectCommit(ctx, file.Commit, false)
	if err != nil {
		return err
	}
	if commitInfo.Finished != nil {
		return pfsserver.ErrCommitFinished{file.Commit}
	}

	return d.upsertPutFileRecords(ctx, file, &pfs.PutFileRecords{Tombstone: true})
}

func (d *driver) deleteAll(ctx context.Context) error {
	// Note: d.listRepo() doesn't return the 'spec' repo, so it doesn't get
	// deleted here. Instead, PPS is responsible for deleting and re-creating it
	repoInfos, err := d.listRepo(ctx, nil, !includeAuth)
	if err != nil {
		return err
	}
	for _, repoInfo := range repoInfos.RepoInfo {
		if err := d.deleteRepo(ctx, repoInfo.Repo, true); err != nil && !auth.IsNotAuthorizedError(err) {
			return err
		}
	}
	return nil
}

// Put the tree into the blob store
// Only write the records to etcd if the commit does exist and is open.
// To check that a key exists in etcd, we assert that its CreateRevision
// is greater than zero.
func (d *driver) upsertPutFileRecords(ctx context.Context, file *pfs.File, newRecords *pfs.PutFileRecords) error {
	prefix, err := d.scratchFilePrefix(ctx, file)
	if err != nil {
		return err
	}

	_, err = col.NewSTM(ctx, d.etcdClient, func(stm col.STM) error {
		commitsCol := d.openCommits.ReadOnly(ctx)
		var commit pfs.Commit
		err := commitsCol.Get(file.Commit.ID, &commit)
		if err != nil {
			return err
		}
		// Dumb check to make sure the unmarshalled value exists (and matches the current ID)
		// to denote that the current commit is indeed open
		if commit.ID != file.Commit.ID {
			return fmt.Errorf("commit %v is not open", file.Commit.ID)
		}
		recordsCol := d.putFileRecords.ReadWrite(stm)

		var existingRecords pfs.PutFileRecords
		err = recordsCol.Get(prefix, &existingRecords)
		if err != nil && !col.IsErrNotFound(err) {
			return err
		}
		if newRecords.Tombstone {
			existingRecords.Tombstone = true
			existingRecords.Records = nil
		} else {
			existingRecords.Split = newRecords.Split
			existingRecords.Records = append(existingRecords.Records, newRecords.Records...)
		}
		recordsCol.Put(prefix, &existingRecords)
		return nil
	})
	if err != nil {
		return err
	}
	// If there is a tombstone, remove any records for children under this directory
	// This allows us to support deleting dirs / adding children properly, e.g. `TestDeleteDir`
	if newRecords.Tombstone {
		_, err = col.NewSTM(ctx, d.etcdClient, func(stm col.STM) error {
			revision := stm.Rev(d.openCommits.Path(file.Commit.ID))
			if revision == 0 {
				return fmt.Errorf("commit %v is not open", file.Commit.ID)
			}
			recordsCol := d.putFileRecords.ReadWrite(stm)
			recordsCol.DeleteAllPrefix(prefix)
			return nil
		})
	}

	return err
}

func (d *driver) applyWrite(key string, records *pfs.PutFileRecords, tree hashtree.OpenHashTree) error {
	// a map that keeps track of the sizes of objects
	sizeMap := make(map[string]int64)
	// fileStr is going to look like "some/path/UUID"
	fileStr := d.filePathFromEtcdPath(key)
	// the last element of `parts` is going to be UUID
	parts := strings.Split(fileStr, "/")
	// filePath should look like "some/path"
	filePath := strings.Join(parts[:len(parts)], "/")
	filePath = filepath.Join("/", filePath)

	if records.Tombstone {
		if err := tree.DeleteFile(filePath); err != nil {
			// Deleting a non-existent file in an open commit should
			// be a no-op
			if hashtree.Code(err) != hashtree.PathNotFound {
				return err
			}
		}
	}
	if !records.Split {
		if len(records.Records) == 0 {
			return nil
		}
		for _, record := range records.Records {
			sizeMap[record.ObjectHash] = record.SizeBytes
			if record.OverwriteIndex != nil {
				// Computing size delta
				delta := record.SizeBytes
				fileNode, err := tree.Get(filePath)
				if err == nil {
					// If we can't find the file, that's fine.
					for i := record.OverwriteIndex.Index; int(i) < len(fileNode.FileNode.Objects); i++ {
						delta -= sizeMap[fileNode.FileNode.Objects[i].Hash]
					}
				}

				if err := tree.PutFileOverwrite(filePath, []*pfs.Object{{Hash: record.ObjectHash}}, record.OverwriteIndex, delta); err != nil {
					return err
				}
			} else {
				if err := tree.PutFile(filePath, []*pfs.Object{{Hash: record.ObjectHash}}, record.SizeBytes); err != nil {
					return err
				}
			}
		}
	} else {
		nodes, err := tree.List(filePath)
		if err != nil && hashtree.Code(err) != hashtree.PathNotFound {
			return err
		}
		var indexOffset int64
		if len(nodes) > 0 {
			indexOffset, err = strconv.ParseInt(path.Base(nodes[len(nodes)-1].Name), splitSuffixBase, splitSuffixWidth)
			if err != nil {
				return fmt.Errorf("error parsing filename %s as int, this likely means you're "+
					"using split on a directory which contains other data that wasn't put with split",
					path.Base(nodes[len(nodes)-1].Name))
			}
			indexOffset++ // start writing to the file after the last file
		}
		for i, record := range records.Records {
			if err := tree.PutFile(path.Join(filePath, fmt.Sprintf(splitSuffixFmt, i+int(indexOffset))), []*pfs.Object{{Hash: record.ObjectHash}}, record.SizeBytes); err != nil {
				return err
			}
		}
	}
	return nil
}

func isNotFoundErr(err error) bool {
	return err != nil && strings.Contains(err.Error(), "not found")
}

func commitKey(commit *pfs.Commit) string {
	return fmt.Sprintf("%s/%s", commit.Repo.Name, commit.ID)
}

func branchKey(branch *pfs.Branch) string {
	return fmt.Sprintf("%s/%s", branch.Repo.Name, branch.Name)
}

func (d *driver) addBranchProvenance(branchInfo *pfs.BranchInfo, provBranch *pfs.Branch, stm col.STM) error {
	if provBranch.Repo.Name == branchInfo.Branch.Repo.Name && provBranch.Name == branchInfo.Branch.Name {
		return fmt.Errorf("provenance loop, branch %s/%s cannot be provenance for itself", provBranch.Repo.Name, provBranch.Name)
	}
	add(&branchInfo.Provenance, provBranch)
	provBranchInfo := &pfs.BranchInfo{}
	return d.branches(provBranch.Repo.Name).ReadWrite(stm).Upsert(provBranch.Name, provBranchInfo, func() error {
		// Set provBranch, we may be creating this branch for the first time
		provBranchInfo.Name = provBranch.Name
		provBranchInfo.Branch = provBranch
		add(&provBranchInfo.Subvenance, branchInfo.Branch)
		return nil
	})
}

type branchCommit struct {
	commit *pfs.Commit
	branch *pfs.Branch
}

func appendSubvenance(commitInfo *pfs.CommitInfo, subvCommitInfo *pfs.CommitInfo) {
	if subvCommitInfo.ParentCommit != nil {
		for _, subvCommitRange := range commitInfo.Subvenance {
			if subvCommitRange.Upper.ID == subvCommitInfo.ParentCommit.ID {
				subvCommitRange.Upper = subvCommitInfo.Commit
				return
			}
		}
	}
	commitInfo.Subvenance = append(commitInfo.Subvenance, &pfs.CommitRange{
		Lower: subvCommitInfo.Commit,
		Upper: subvCommitInfo.Commit,
	})
}

type branchSet []*pfs.Branch

func (b *branchSet) search(branch *pfs.Branch) (int, bool) {
	key := branchKey(branch)
	i := sort.Search(len(*b), func(i int) bool {
		return branchKey((*b)[i]) >= key
	})
	if i == len(*b) {
		return i, false
	}
	return i, branchKey((*b)[i]) == branchKey(branch)
}

func search(bs *[]*pfs.Branch, branch *pfs.Branch) (int, bool) {
	return (*branchSet)(bs).search(branch)
}

func (b *branchSet) add(branch *pfs.Branch) {
	i, ok := b.search(branch)
	if !ok {
		*b = append(*b, nil)
		copy((*b)[i+1:], (*b)[i:])
		(*b)[i] = branch
	}
}

func add(bs *[]*pfs.Branch, branch *pfs.Branch) {
	(*branchSet)(bs).add(branch)
}

func (b *branchSet) del(branch *pfs.Branch) {
	i, ok := b.search(branch)
	if ok {
		copy((*b)[i:], (*b)[i+1:])
		(*b)[len((*b))-1] = nil
		*b = (*b)[:len((*b))-1]
	}
}

func del(bs *[]*pfs.Branch, branch *pfs.Branch) {
	(*branchSet)(bs).del(branch)
}

func (b *branchSet) has(branch *pfs.Branch) bool {
	_, ok := b.search(branch)
	return ok
}

func has(bs *[]*pfs.Branch, branch *pfs.Branch) bool {
	return (*branchSet)(bs).has(branch)
}<|MERGE_RESOLUTION|>--- conflicted
+++ resolved
@@ -559,13 +559,6 @@
 	return d.makeCommit(ctx, ID, parent, branch, provenance, tree, "")
 }
 
-<<<<<<< HEAD
-func (d *driver) makeCommit(ctx context.Context, ID string, parent *pfs.Commit, branch string, provenance []*pfs.Commit, treeRef *pfs.Object, description string) (*pfs.Commit, error) {
-	// Check that caller is authorized and validate arguments
-	if err := d.checkIsAuthorized(ctx, parent.Repo, auth.Scope_WRITER); err != nil {
-		return nil, err
-	}
-=======
 // make commit makes a new commit in 'branch', with the parent 'parent' and the
 // direct provenance 'provenance'. Note that
 // - 'parent' must not be nil, but the only required field is 'parent.Repo'.
@@ -576,9 +569,8 @@
 //   to the new commit
 // - If neither 'parent.ID' nor 'branch' are set, the new commit will have no
 //   parent
-func (d *driver) makeCommit(ctx context.Context, parent *pfs.Commit, branch string, provenance []*pfs.Commit, treeRef *pfs.Object, description string) (*pfs.Commit, error) {
+func (d *driver) makeCommit(ctx context.Context, ID string, parent *pfs.Commit, branch string, provenance []*pfs.Commit, treeRef *pfs.Object, description string) (*pfs.Commit, error) {
 	// Validate arguments:
->>>>>>> af609127
 	if parent == nil {
 		return nil, fmt.Errorf("parent cannot be nil")
 	}
