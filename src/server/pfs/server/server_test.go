package server

import (
	"bytes"
	"fmt"
	"io"
	"io/ioutil"
	"math/rand"
	"os"
	"path"
	"path/filepath"
	"regexp"
	"sort"
	"strings"
	"sync"
	"sync/atomic"
	"testing"
	"time"

	"github.com/gogo/protobuf/types"
	pclient "github.com/pachyderm/pachyderm/src/client"
	"github.com/pachyderm/pachyderm/src/client/pfs"
	"github.com/pachyderm/pachyderm/src/client/pkg/require"
	"github.com/pachyderm/pachyderm/src/server/pkg/hashtree"
	"github.com/pachyderm/pachyderm/src/server/pkg/obj"
	pfssync "github.com/pachyderm/pachyderm/src/server/pkg/sync"
	tu "github.com/pachyderm/pachyderm/src/server/pkg/testutil"
	"github.com/pachyderm/pachyderm/src/server/pkg/uuid"

	"golang.org/x/net/context"
	"golang.org/x/sync/errgroup"
)

const (
	MB = 1024 * 1024
)

func collectCommitInfos(commitInfoIter pclient.CommitInfoIterator) ([]*pfs.CommitInfo, error) {
	var commitInfos []*pfs.CommitInfo
	for {
		commitInfo, err := commitInfoIter.Next()
		if err == io.EOF {
			return commitInfos, nil
		}
		if err != nil {
			return nil, err
		}
		commitInfos = append(commitInfos, commitInfo)
	}
}

func CommitToID(commit interface{}) interface{} {
	return commit.(*pfs.Commit).ID
}

func CommitInfoToID(commit interface{}) interface{} {
	return commit.(*pfs.CommitInfo).Commit.ID
}

func RepoInfoToName(repoInfo interface{}) interface{} {
	return repoInfo.(*pfs.RepoInfo).Repo.Name
}

func RepoToName(repo interface{}) interface{} {
	return repo.(*pfs.Repo).Name
}

func TestInvalidRepo(t *testing.T) {
	client := GetPachClient(t)
	require.YesError(t, client.CreateRepo("/repo"))

	require.NoError(t, client.CreateRepo("lenny"))
	require.NoError(t, client.CreateRepo("lenny123"))
	require.NoError(t, client.CreateRepo("lenny_123"))
	require.NoError(t, client.CreateRepo("lenny-123"))

	require.YesError(t, client.CreateRepo("lenny.123"))
	require.YesError(t, client.CreateRepo("lenny:"))
	require.YesError(t, client.CreateRepo("lenny,"))
	require.YesError(t, client.CreateRepo("lenny#"))
}

func TestCreateSameRepoInParallel(t *testing.T) {
	client := GetPachClient(t)

	numGoros := 1000
	errCh := make(chan error)
	for i := 0; i < numGoros; i++ {
		go func() {
			errCh <- client.CreateRepo("repo")
		}()
	}
	successCount := 0
	totalCount := 0
	for err := range errCh {
		totalCount++
		if err == nil {
			successCount++
		}
		if totalCount == numGoros {
			break
		}
	}
	// When creating the same repo, precisiely one attempt should succeed
	require.Equal(t, 1, successCount)
}

func TestCreateDifferentRepoInParallel(t *testing.T) {
	client := GetPachClient(t)

	numGoros := 1000
	errCh := make(chan error)
	for i := 0; i < numGoros; i++ {
		i := i
		go func() {
			errCh <- client.CreateRepo(fmt.Sprintf("repo%d", i))
		}()
	}
	successCount := 0
	totalCount := 0
	for err := range errCh {
		totalCount++
		if err == nil {
			successCount++
		}
		if totalCount == numGoros {
			break
		}
	}
	require.Equal(t, numGoros, successCount)
}

func TestCreateRepoDeleteRepoRace(t *testing.T) {
	client := GetPachClient(t)

	for i := 0; i < 100; i++ {
		require.NoError(t, client.CreateRepo("foo"))
		require.NoError(t, client.CreateRepo("bar"))
		errCh := make(chan error)
		go func() {
			errCh <- client.DeleteRepo("foo", false)
		}()
		go func() {
			errCh <- client.CreateBranch("bar", "master", "", []*pfs.Branch{pclient.NewBranch("foo", "master")})
		}()
		err1 := <-errCh
		err2 := <-errCh
		// these two operations should never race in such a way that they
		// both succeed, leaving us with a repo bar that has a nonexistent
		// provenance foo
		require.True(t, err1 != nil || err2 != nil)
		client.DeleteRepo("bar", true)
		client.DeleteRepo("foo", true)
	}
}

func TestBranch(t *testing.T) {
	c := GetPachClient(t)

	repo := "repo"
	require.NoError(t, c.CreateRepo(repo))
	_, err := c.StartCommit(repo, "master")
	require.NoError(t, err)
	require.NoError(t, c.FinishCommit(repo, "master"))
	commitInfo, err := c.InspectCommit(repo, "master")
	require.NoError(t, err)
	require.Nil(t, commitInfo.ParentCommit)

	_, err = c.StartCommit(repo, "master")
	require.NoError(t, err)
	require.NoError(t, c.FinishCommit(repo, "master"))
	commitInfo, err = c.InspectCommit(repo, "master")
	require.NoError(t, err)
	require.NotNil(t, commitInfo.ParentCommit)
}

func TestCreateAndInspectRepo(t *testing.T) {
	client := GetPachClient(t)

	repo := "repo"
	require.NoError(t, client.CreateRepo(repo))

	repoInfo, err := client.InspectRepo(repo)
	require.NoError(t, err)
	require.Equal(t, repo, repoInfo.Repo.Name)
	require.NotNil(t, repoInfo.Created)
	require.Equal(t, 0, int(repoInfo.SizeBytes))

	require.YesError(t, client.CreateRepo(repo))
	_, err = client.InspectRepo("nonexistent")
	require.YesError(t, err)

	_, err = client.PfsAPIClient.CreateRepo(context.Background(), &pfs.CreateRepoRequest{
		Repo: pclient.NewRepo("somerepo1"),
	})
	require.NoError(t, err)
}

func TestRepoSize(t *testing.T) {
	client := GetPachClient(t)

	repo := "repo"
	require.NoError(t, client.CreateRepo(repo))

	repoInfo, err := client.InspectRepo(repo)
	require.NoError(t, err)
	require.Equal(t, 0, int(repoInfo.SizeBytes))

	fileContent1 := "foo"
	fileContent2 := "bar"
	fileContent3 := "buzz"
	commit, err := client.StartCommit(repo, "")
	require.NoError(t, err)
	_, err = client.PutFile(repo, commit.ID, "foo", strings.NewReader(fileContent1))
	require.NoError(t, err)
	_, err = client.PutFile(repo, commit.ID, "bar", strings.NewReader(fileContent2))
	require.NoError(t, err)
	require.NoError(t, client.FinishCommit(repo, commit.ID))

	repoInfo, err = client.InspectRepo(repo)
	require.NoError(t, err)
	require.Equal(t, len(fileContent1)+len(fileContent2), int(repoInfo.SizeBytes))

	commit, err = client.StartCommit(repo, "")
	require.NoError(t, err)
	// Deleting a file shouldn't affect the repo size, since the actual
	// data has not been removed from the storage system.
	require.NoError(t, client.DeleteFile(repo, commit.ID, "foo"))
	_, err = client.PutFile(repo, commit.ID, "buzz", strings.NewReader(fileContent3))
	require.NoError(t, err)
	require.NoError(t, client.FinishCommit(repo, commit.ID))

	repoInfo, err = client.InspectRepo(repo)
	require.NoError(t, err)
	require.Equal(t, len(fileContent1)+len(fileContent2)+len(fileContent3), int(repoInfo.SizeBytes))
}

func TestListRepo(t *testing.T) {
	client := GetPachClient(t)

	numRepos := 10
	var repoNames []string
	for i := 0; i < numRepos; i++ {
		repo := fmt.Sprintf("repo%d", i)
		require.NoError(t, client.CreateRepo(repo))
		repoNames = append(repoNames, repo)
	}

	repoInfos, err := client.ListRepo()
	require.NoError(t, err)
	require.ElementsEqualUnderFn(t, repoNames, repoInfos, RepoInfoToName)
}

// Make sure that commits of deleted repos do not resurface
func TestCreateDeletedRepo(t *testing.T) {
	client := GetPachClient(t)

	repo := "repo"
	require.NoError(t, client.CreateRepo(repo))

	commit, err := client.StartCommit(repo, "")
	require.NoError(t, err)
	_, err = client.PutFile(repo, commit.ID, "foo", strings.NewReader("foo"))
	require.NoError(t, err)
	require.NoError(t, client.FinishCommit(repo, commit.ID))

	commitInfos, err := client.ListCommit(repo, "", "", 0)
	require.NoError(t, err)
	require.Equal(t, 1, len(commitInfos))

	require.NoError(t, client.DeleteRepo(repo, false))
	require.NoError(t, client.CreateRepo(repo))

	commitInfos, err = client.ListCommit(repo, "", "", 0)
	require.NoError(t, err)
	require.Equal(t, 0, len(commitInfos))
}

// The DAG looks like this before the update:
// prov1 prov2
//   \    /
//    repo
//   /    \
// d1      d2
//
// Looks like this after the update:
//
// prov2 prov3
//   \    /
//    repo
//   /    \
// d1      d2
func TestUpdateProvenance(t *testing.T) {
	client := GetPachClient(t)

	prov1 := "prov1"
	require.NoError(t, client.CreateRepo(prov1))
	prov2 := "prov2"
	require.NoError(t, client.CreateRepo(prov2))
	prov3 := "prov3"
	require.NoError(t, client.CreateRepo(prov3))

	repo := "repo"
	require.NoError(t, client.CreateRepo(repo))
	require.NoError(t, client.CreateBranch(repo, "master", "", []*pfs.Branch{pclient.NewBranch(prov1, "master"), pclient.NewBranch(prov2, "master")}))

	downstream1 := "downstream1"
	require.NoError(t, client.CreateRepo(downstream1))
	require.NoError(t, client.CreateBranch(downstream1, "master", "", []*pfs.Branch{pclient.NewBranch(repo, "master")}))

	downstream2 := "downstream2"
	require.NoError(t, client.CreateRepo(downstream2))
	require.NoError(t, client.CreateBranch(downstream2, "master", "", []*pfs.Branch{pclient.NewBranch(repo, "master")}))

	// Without the Update flag it should fail
	require.YesError(t, client.CreateRepo(repo))

	_, err := client.PfsAPIClient.CreateRepo(context.Background(), &pfs.CreateRepoRequest{
		Repo:   pclient.NewRepo(repo),
		Update: true,
	})
	require.NoError(t, err)

	require.NoError(t, client.CreateBranch(repo, "master", "", []*pfs.Branch{pclient.NewBranch(prov2, "master"), pclient.NewBranch(prov3, "master")}))

	// We should be able to delete prov1 since it's no longer the provenance
	// of other repos.
	require.NoError(t, client.DeleteRepo(prov1, false))

	// We shouldn't be able to delete prov3 since it's now a provenance
	// of other repos.
	require.YesError(t, client.DeleteRepo(prov3, false))
}

func TestPutFileIntoOpenCommit(t *testing.T) {
	client := GetPachClient(t)

	repo := "test"
	require.NoError(t, client.CreateRepo(repo))

	commit1, err := client.StartCommit(repo, "master")
	require.NoError(t, err)
	_, err = client.PutFile(repo, commit1.ID, "foo", strings.NewReader("foo\n"))
	require.NoError(t, err)
	require.NoError(t, client.FinishCommit(repo, commit1.ID))

	_, err = client.PutFile(repo, commit1.ID, "foo", strings.NewReader("foo\n"))
	require.YesError(t, err)

	commit2, err := client.StartCommit(repo, "master")
	require.NoError(t, err)
	_, err = client.PutFile(repo, "master", "foo", strings.NewReader("foo\n"))
	require.NoError(t, err)
	require.NoError(t, client.FinishCommit(repo, "master"))

	_, err = client.PutFile(repo, commit2.ID, "foo", strings.NewReader("foo\n"))
	require.YesError(t, err)
}

func TestCreateInvalidBranchName(t *testing.T) {

	client := GetPachClient(t)

	repo := "test"
	require.NoError(t, client.CreateRepo(repo))

	// Create a branch that's the same length as a commit ID
	_, err := client.StartCommit(repo, uuid.NewWithoutDashes())
	require.YesError(t, err)
}

func TestDeleteRepo(t *testing.T) {
	client := GetPachClient(t)

	numRepos := 10
	repoNames := make(map[string]bool)
	for i := 0; i < numRepos; i++ {
		repo := fmt.Sprintf("repo%d", i)
		require.NoError(t, client.CreateRepo(repo))
		repoNames[repo] = true
	}

	reposToRemove := 5
	for i := 0; i < reposToRemove; i++ {
		// Pick one random element from repoNames
		for repoName := range repoNames {
			require.NoError(t, client.DeleteRepo(repoName, false))
			delete(repoNames, repoName)
			break
		}
	}

	repoInfos, err := client.ListRepo()
	require.NoError(t, err)

	for _, repoInfo := range repoInfos {
		require.True(t, repoNames[repoInfo.Repo.Name])
	}

	require.Equal(t, len(repoInfos), numRepos-reposToRemove)
}

func TestDeleteProvenanceRepo(t *testing.T) {
	client := GetPachClient(t)

	// Create two repos, one as another's provenance
	require.NoError(t, client.CreateRepo("A"))
	require.NoError(t, client.CreateRepo("B"))
	require.NoError(t, client.CreateBranch("B", "master", "", []*pfs.Branch{pclient.NewBranch("A", "master")}))

	// Delete the provenance repo; that should fail.
	require.YesError(t, client.DeleteRepo("A", false))

	// Delete the leaf repo, then the provenance repo; that should succeed
	require.NoError(t, client.DeleteRepo("B", false))
	require.NoError(t, client.DeleteRepo("A", false))

	repoInfos, err := client.ListRepo()
	require.NoError(t, err)
	require.Equal(t, 0, len(repoInfos))

	// Create two repos again
	require.NoError(t, client.CreateRepo("A"))
	require.NoError(t, client.CreateRepo("B"))
	require.NoError(t, client.CreateBranch("B", "master", "", []*pfs.Branch{pclient.NewBranch("A", "master")}))

	// Force delete should succeed
	require.NoError(t, client.DeleteRepo("A", true))

	repoInfos, err = client.ListRepo()
	require.NoError(t, err)
	require.Equal(t, 1, len(repoInfos))
}

func TestInspectCommit(t *testing.T) {
	client := GetPachClient(t)

	repo := "test"
	require.NoError(t, client.CreateRepo(repo))

	started := time.Now()
	commit, err := client.StartCommit(repo, "")
	require.NoError(t, err)

	fileContent := "foo\n"
	_, err = client.PutFile(repo, commit.ID, "foo", strings.NewReader(fileContent))
	require.NoError(t, err)

	commitInfo, err := client.InspectCommit(repo, commit.ID)
	require.NoError(t, err)

	tStarted, err := types.TimestampFromProto(commitInfo.Started)
	require.NoError(t, err)

	require.Equal(t, commit, commitInfo.Commit)
	require.Nil(t, commitInfo.Finished)
	// PutFile does not update commit size; only FinishCommit does
	require.Equal(t, 0, int(commitInfo.SizeBytes))
	require.True(t, started.Before(tStarted))
	require.Nil(t, commitInfo.Finished)

	require.NoError(t, client.FinishCommit(repo, commit.ID))
	finished := time.Now()

	commitInfo, err = client.InspectCommit(repo, commit.ID)
	require.NoError(t, err)

	tStarted, err = types.TimestampFromProto(commitInfo.Started)
	require.NoError(t, err)

	tFinished, err := types.TimestampFromProto(commitInfo.Finished)
	require.NoError(t, err)

	require.Equal(t, commit, commitInfo.Commit)
	require.NotNil(t, commitInfo.Finished)
	require.Equal(t, len(fileContent), int(commitInfo.SizeBytes))
	require.True(t, started.Before(tStarted))
	require.True(t, finished.After(tFinished))
}

func TestInspectCommitBlock(t *testing.T) {
	client := GetPachClient(t)

	repo := "TestInspectCommitBlock"
	require.NoError(t, client.CreateRepo(repo))
	commit, err := client.StartCommit(repo, "")
	require.NoError(t, err)

	go func() {
		time.Sleep(2 * time.Second)
		require.NoError(t, client.FinishCommit(repo, commit.ID))
	}()

	commitInfo, err := client.BlockCommit(commit.Repo.Name, commit.ID)
	require.NoError(t, err)
	require.NotNil(t, commitInfo.Finished)
}

func TestDeleteCommit(t *testing.T) {
	client := GetPachClient(t)

	repo := "test"
	require.NoError(t, client.CreateRepo(repo))

	commit1, err := client.StartCommit(repo, "master")
	require.NoError(t, err)

	fileContent := "foo\n"
	_, err = client.PutFile(repo, commit1.ID, "foo", strings.NewReader(fileContent))
	require.NoError(t, err)

	require.NoError(t, client.FinishCommit(repo, "master"))

	commit2, err := client.StartCommit(repo, "master")
	require.NoError(t, err)

	require.NoError(t, client.DeleteCommit(repo, commit2.ID))

	commitInfo, err := client.InspectCommit(repo, commit2.ID)
	require.YesError(t, err)

	// Check that the head has been set to the parent
	commitInfo, err = client.InspectCommit(repo, "master")
	require.NoError(t, err)
	require.Equal(t, commit1.ID, commitInfo.Commit.ID)

	// Check that the branch still exists
	branches, err := client.ListBranch(repo)
	require.NoError(t, err)
	require.Equal(t, 1, len(branches))
}

func TestDeleteCommitOnlyCommitInBranch(t *testing.T) {
	client := GetPachClient(t)

	repo := "test"
	require.NoError(t, client.CreateRepo(repo))

	commit, err := client.StartCommit(repo, "master")
	require.NoError(t, err)
	_, err = client.PutFile(repo, commit.ID, "foo", strings.NewReader("foo\n"))
	require.NoError(t, err)
	require.NoError(t, client.DeleteCommit(repo, "master"))

	// The branch has not been deleted, though it has no commits
	branches, err := client.ListBranch(repo)
	require.NoError(t, err)
	require.Equal(t, 1, len(branches))
	commits, err := client.ListCommit(repo, "master", "", 0)
	require.NoError(t, err)
	require.Equal(t, 0, len(commits))

	// Check that repo size is back to 0
	repoInfo, err := client.InspectRepo(repo)
	require.Equal(t, 0, int(repoInfo.SizeBytes))
}

func TestDeleteCommitFinished(t *testing.T) {
	client := GetPachClient(t)

	repo := "test"
	require.NoError(t, client.CreateRepo(repo))

	commit, err := client.StartCommit(repo, "master")
	require.NoError(t, err)
	_, err = client.PutFile(repo, commit.ID, "foo", strings.NewReader("foo\n"))
	require.NoError(t, err)
	require.NoError(t, client.FinishCommit(repo, commit.ID))
	require.NoError(t, client.DeleteCommit(repo, "master"))

	// The branch has not been deleted, though it has no commits
	branches, err := client.ListBranch(repo)
	require.NoError(t, err)
	require.Equal(t, 1, len(branches))
	commits, err := client.ListCommit(repo, "master", "", 0)
	require.NoError(t, err)
	require.Equal(t, 0, len(commits))

	// Check that repo size is back to 0
	repoInfo, err := client.InspectRepo(repo)
	require.Equal(t, 0, int(repoInfo.SizeBytes))
}

func TestCleanPath(t *testing.T) {
	c := GetPachClient(t)
	repo := "TestCleanPath"
	require.NoError(t, c.CreateRepo(repo))
	commit, err := c.StartCommit(repo, "master")
	require.NoError(t, err)
	_, err = c.PutFile(repo, commit.ID, "./././file", strings.NewReader("foo"))
	require.NoError(t, err)
	require.NoError(t, c.FinishCommit(repo, commit.ID))
	_, err = c.InspectFile(repo, commit.ID, "file")
	require.NoError(t, err)
}

func TestBasicFile(t *testing.T) {
	client := GetPachClient(t)

	repo := "repo"
	require.NoError(t, client.CreateRepo(repo))

	commit, err := client.StartCommit(repo, "")
	require.NoError(t, err)

	file := "file"
	data := "data"
	_, err = client.PutFile(repo, commit.ID, file, strings.NewReader(data))
	require.NoError(t, err)
	var b bytes.Buffer
	require.NoError(t, client.GetFile(repo, commit.ID, "file", 0, 0, &b))
	require.Equal(t, data, b.String())

	require.NoError(t, client.FinishCommit(repo, commit.ID))

	b.Reset()
	require.NoError(t, client.GetFile(repo, commit.ID, "file", 0, 0, &b))
	require.Equal(t, data, b.String())
}

func TestSimpleFile(t *testing.T) {
	client := GetPachClient(t)

	repo := "test"
	require.NoError(t, client.CreateRepo(repo))

	commit1, err := client.StartCommit(repo, "master")
	require.NoError(t, err)
	_, err = client.PutFile(repo, commit1.ID, "foo", strings.NewReader("foo\n"))
	require.NoError(t, err)
	var buffer bytes.Buffer
	require.NoError(t, client.GetFile(repo, commit1.ID, "foo", 0, 0, &buffer))
	require.Equal(t, "foo\n", buffer.String())
	require.NoError(t, client.FinishCommit(repo, commit1.ID))

	buffer.Reset()
	require.NoError(t, client.GetFile(repo, commit1.ID, "foo", 0, 0, &buffer))
	require.Equal(t, "foo\n", buffer.String())

	commit2, err := client.StartCommit(repo, "master")
	require.NoError(t, err)
	_, err = client.PutFile(repo, commit2.ID, "foo", strings.NewReader("foo\n"))
	require.NoError(t, err)
	buffer.Reset()
	require.NoError(t, client.GetFile(repo, commit1.ID, "foo", 0, 0, &buffer))
	require.Equal(t, "foo\n", buffer.String())
	buffer.Reset()
	require.NoError(t, client.GetFile(repo, commit2.ID, "foo", 0, 0, &buffer))
	require.Equal(t, "foo\nfoo\n", buffer.String())
	err = client.FinishCommit(repo, commit2.ID)
	require.NoError(t, err)

	buffer.Reset()
	require.NoError(t, client.GetFile(repo, commit1.ID, "foo", 0, 0, &buffer))
	require.Equal(t, "foo\n", buffer.String())
	buffer.Reset()
	require.NoError(t, client.GetFile(repo, commit2.ID, "foo", 0, 0, &buffer))
	require.Equal(t, "foo\nfoo\n", buffer.String())
}

func TestStartCommitWithUnfinishedParent(t *testing.T) {
	client := GetPachClient(t)

	repo := "test"
	require.NoError(t, client.CreateRepo(repo))

	commit1, err := client.StartCommit(repo, "master")
	require.NoError(t, err)
	_, err = client.StartCommit(repo, "master")
	// fails because the parent commit has not been finished
	require.YesError(t, err)

	require.NoError(t, client.FinishCommit(repo, commit1.ID))
	_, err = client.StartCommit(repo, "master")
	require.NoError(t, err)
}

func TestAncestrySyntax(t *testing.T) {
	client := GetPachClient(t)

	repo := "test"
	require.NoError(t, client.CreateRepo(repo))

	commit1, err := client.StartCommit(repo, "master")
	require.NoError(t, err)
	_, err = client.PutFile(repo, commit1.ID, "1", strings.NewReader("1"))
	require.NoError(t, err)
	require.NoError(t, client.FinishCommit(repo, commit1.ID))

	commit2, err := client.StartCommit(repo, "master")
	require.NoError(t, err)
	_, err = client.PutFile(repo, commit2.ID, "2", strings.NewReader("2"))
	require.NoError(t, err)
	require.NoError(t, client.FinishCommit(repo, commit2.ID))

	commit3, err := client.StartCommit(repo, "master")
	require.NoError(t, err)
	_, err = client.PutFile(repo, commit3.ID, "3", strings.NewReader("3"))
	require.NoError(t, err)
	require.NoError(t, client.FinishCommit(repo, commit3.ID))

	commitInfo, err := client.InspectCommit(repo, "master^")
	require.NoError(t, err)
	require.Equal(t, commit2, commitInfo.Commit)

	commitInfo, err = client.InspectCommit(repo, "master~")
	require.NoError(t, err)
	require.Equal(t, commit2, commitInfo.Commit)

	commitInfo, err = client.InspectCommit(repo, "master^1")
	require.NoError(t, err)
	require.Equal(t, commit2, commitInfo.Commit)

	commitInfo, err = client.InspectCommit(repo, "master~1")
	require.NoError(t, err)
	require.Equal(t, commit2, commitInfo.Commit)

	commitInfo, err = client.InspectCommit(repo, "master^^")
	require.NoError(t, err)
	require.Equal(t, commit1, commitInfo.Commit)

	commitInfo, err = client.InspectCommit(repo, "master~~")
	require.NoError(t, err)
	require.Equal(t, commit1, commitInfo.Commit)

	commitInfo, err = client.InspectCommit(repo, "master^2")
	require.NoError(t, err)
	require.Equal(t, commit1, commitInfo.Commit)

	commitInfo, err = client.InspectCommit(repo, "master~2")
	require.NoError(t, err)
	require.Equal(t, commit1, commitInfo.Commit)

	commitInfo, err = client.InspectCommit(repo, "master^^^")
	require.YesError(t, err)

	commitInfo, err = client.InspectCommit(repo, "master~~~")
	require.YesError(t, err)

	commitInfo, err = client.InspectCommit(repo, "master^3")
	require.YesError(t, err)

	commitInfo, err = client.InspectCommit(repo, "master~3")
	require.YesError(t, err)

	for i := 1; i <= 2; i++ {
		_, err := client.InspectFile(repo, fmt.Sprintf("%v^%v", commit3.ID, 3-i), fmt.Sprintf("%v", i))
		require.NoError(t, err)
	}
}

// TestProvenance implements the following DAG
//  A ─▶ B ─▶ C ─▶ D
//            ▲
//  E ────────╯

func TestProvenance(t *testing.T) {
	client := GetPachClient(t)

	require.NoError(t, client.CreateRepo("A"))
	require.NoError(t, client.CreateRepo("B"))
	require.NoError(t, client.CreateRepo("C"))
	require.NoError(t, client.CreateRepo("D"))
	require.NoError(t, client.CreateRepo("E"))

	require.NoError(t, client.CreateBranch("B", "master", "", []*pfs.Branch{pclient.NewBranch("A", "master")}))
	require.NoError(t, client.CreateBranch("C", "master", "", []*pfs.Branch{pclient.NewBranch("B", "master"), pclient.NewBranch("E", "master")}))
	require.NoError(t, client.CreateBranch("D", "master", "", []*pfs.Branch{pclient.NewBranch("C", "master")}))

	branchInfo, err := client.InspectBranch("B", "master")
	require.NoError(t, err)
	require.Equal(t, 1, len(branchInfo.Provenance))
	branchInfo, err = client.InspectBranch("C", "master")
	require.NoError(t, err)
	require.Equal(t, 3, len(branchInfo.Provenance))
	branchInfo, err = client.InspectBranch("D", "master")
	require.NoError(t, err)
	require.Equal(t, 4, len(branchInfo.Provenance))

	ACommit, err := client.StartCommit("A", "master")
	require.NoError(t, err)
	require.NoError(t, client.FinishCommit("A", ACommit.ID))
	ECommit, err := client.StartCommit("E", "master")
	require.NoError(t, err)
	require.NoError(t, client.FinishCommit("E", ECommit.ID))

	commitInfo, err := client.InspectCommit("B", "master")
	require.NoError(t, err)
	require.Equal(t, 1, len(commitInfo.Provenance))

	commitInfo, err = client.InspectCommit("C", "master")
	require.NoError(t, err)
	require.Equal(t, 3, len(commitInfo.Provenance))

	commitInfo, err = client.InspectCommit("D", "master")
	require.NoError(t, err)
	require.Equal(t, 4, len(commitInfo.Provenance))
}

func TestSimple(t *testing.T) {
	client := GetPachClient(t)

	repo := "test"
	require.NoError(t, client.CreateRepo(repo))
	commit1, err := client.StartCommit(repo, "master")
	require.NoError(t, err)
	_, err = client.PutFile(repo, commit1.ID, "foo", strings.NewReader("foo\n"))
	require.NoError(t, err)
	require.NoError(t, client.FinishCommit(repo, commit1.ID))
	commitInfos, err := client.ListCommit(repo, "", "", 0)
	require.NoError(t, err)
	require.Equal(t, 1, len(commitInfos))
	var buffer bytes.Buffer
	require.NoError(t, client.GetFile(repo, commit1.ID, "foo", 0, 0, &buffer))
	require.Equal(t, "foo\n", buffer.String())
	commit2, err := client.StartCommit(repo, "master")
	require.NoError(t, err)
	_, err = client.PutFile(repo, commit2.ID, "foo", strings.NewReader("foo\n"))
	require.NoError(t, err)
	err = client.FinishCommit(repo, commit2.ID)
	require.NoError(t, err)
	buffer = bytes.Buffer{}
	require.NoError(t, client.GetFile(repo, commit1.ID, "foo", 0, 0, &buffer))
	require.Equal(t, "foo\n", buffer.String())
	buffer = bytes.Buffer{}
	require.NoError(t, client.GetFile(repo, commit2.ID, "foo", 0, 0, &buffer))
	require.Equal(t, "foo\nfoo\n", buffer.String())
}

func TestBranch1(t *testing.T) {
	client := GetPachClient(t)

	repo := "test"
	require.NoError(t, client.CreateRepo(repo))
	commit, err := client.StartCommit(repo, "master")
	require.NoError(t, err)
	_, err = client.PutFile(repo, "master", "foo", strings.NewReader("foo\n"))
	require.NoError(t, err)
	require.NoError(t, client.FinishCommit(repo, "master"))
	var buffer bytes.Buffer
	require.NoError(t, client.GetFile(repo, "master", "foo", 0, 0, &buffer))
	require.Equal(t, "foo\n", buffer.String())
	branches, err := client.ListBranch(repo)
	require.NoError(t, err)
	require.Equal(t, 1, len(branches))
	require.Equal(t, "master", branches[0].Name)

	_, err = client.StartCommit(repo, "master")
	require.NoError(t, err)
	_, err = client.PutFile(repo, "master", "foo", strings.NewReader("foo\n"))
	require.NoError(t, err)
	err = client.FinishCommit(repo, "master")
	require.NoError(t, err)
	buffer = bytes.Buffer{}
	require.NoError(t, client.GetFile(repo, "master", "foo", 0, 0, &buffer))
	require.Equal(t, "foo\nfoo\n", buffer.String())
	branches, err = client.ListBranch(repo)
	require.NoError(t, err)
	require.Equal(t, 1, len(branches))
	require.Equal(t, "master", branches[0].Name)

	require.NoError(t, client.SetBranch(repo, commit.ID, "master2"))

	branches, err = client.ListBranch(repo)
	require.NoError(t, err)
	require.Equal(t, 2, len(branches))
	require.Equal(t, "master2", branches[0].Name)
	require.Equal(t, "master", branches[1].Name)
}

func TestPutFileBig(t *testing.T) {
	client := GetPachClient(t)

	repo := "test"
	require.NoError(t, client.CreateRepo(repo))

	// Write a big blob that would normally not fit in a block
	fileSize := int(pfs.ChunkSize + 5*1024*1024)
	expectedOutputA := generateRandomString(fileSize)
	r := strings.NewReader(string(expectedOutputA))

	commit1, err := client.StartCommit(repo, "")
	require.NoError(t, err)
	_, err = client.PutFile(repo, commit1.ID, "foo", r)
	require.NoError(t, err)
	require.NoError(t, client.FinishCommit(repo, commit1.ID))

	fileInfo, err := client.InspectFile(repo, commit1.ID, "foo")
	require.NoError(t, err)
	require.Equal(t, fileSize, int(fileInfo.SizeBytes))

	var buffer bytes.Buffer
	require.NoError(t, client.GetFile(repo, commit1.ID, "foo", 0, 0, &buffer))
	require.Equal(t, string(expectedOutputA), buffer.String())
}

func TestPutFile(t *testing.T) {
	client := GetPachClient(t)

	repo := "test"
	require.NoError(t, client.CreateRepo(repo))

	// Detect file conflict
	commit1, err := client.StartCommit(repo, "")
	require.NoError(t, err)
	_, err = client.PutFile(repo, commit1.ID, "foo", strings.NewReader("foo\n"))
	require.NoError(t, err)
	_, err = client.PutFile(repo, commit1.ID, "foo/bar", strings.NewReader("foo\n"))
	require.NoError(t, err)
	require.YesError(t, client.FinishCommit(repo, commit1.ID))

	commit1, err = client.StartCommit(repo, "")
	require.NoError(t, err)
	_, err = client.PutFile(repo, commit1.ID, "foo", strings.NewReader("foo\n"))
	require.NoError(t, err)
	_, err = client.PutFile(repo, commit1.ID, "foo", strings.NewReader("foo\n"))
	require.NoError(t, err)
	require.NoError(t, client.FinishCommit(repo, commit1.ID))

	var buffer bytes.Buffer
	require.NoError(t, client.GetFile(repo, commit1.ID, "foo", 0, 0, &buffer))
	require.Equal(t, "foo\nfoo\n", buffer.String())

	commit2, err := client.StartCommitParent(repo, "", commit1.ID)
	require.NoError(t, err)
	// file conflicts with the previous commit
	_, err = client.PutFile(repo, commit2.ID, "foo/bar", strings.NewReader("foo\n"))
	require.NoError(t, err)
	_, err = client.PutFile(repo, commit2.ID, "/bar", strings.NewReader("bar\n"))
	require.NoError(t, err)
	require.YesError(t, client.FinishCommit(repo, commit2.ID))

	commit2, err = client.StartCommitParent(repo, "", commit1.ID)
	require.NoError(t, err)
	_, err = client.PutFile(repo, commit2.ID, "/bar", strings.NewReader("bar\n"))
	require.NoError(t, err)
	require.NoError(t, client.FinishCommit(repo, commit2.ID))

	commit3, err := client.StartCommitParent(repo, "", commit2.ID)
	require.NoError(t, err)
	_, err = client.PutFile(repo, commit3.ID, "dir1/foo", strings.NewReader("foo\n"))
	require.NoError(t, err) // because the directory dir does not exist
	require.NoError(t, client.FinishCommit(repo, commit3.ID))

	commit4, err := client.StartCommitParent(repo, "", commit3.ID)
	require.NoError(t, err)
	_, err = client.PutFile(repo, commit4.ID, "dir2/bar", strings.NewReader("bar\n"))
	require.NoError(t, err)
	require.NoError(t, client.FinishCommit(repo, commit4.ID))

	buffer = bytes.Buffer{}
	require.NoError(t, client.GetFile(repo, commit4.ID, "dir2/bar", 0, 0, &buffer))
	require.Equal(t, "bar\n", buffer.String())
	buffer = bytes.Buffer{}
	require.YesError(t, client.GetFile(repo, commit4.ID, "dir2", 0, 0, &buffer))
}

func TestPutFile2(t *testing.T) {
	client := GetPachClient(t)

	repo := "test"
	require.NoError(t, client.CreateRepo(repo))
	commit1, err := client.StartCommit(repo, "master")
	require.NoError(t, err)
	_, err = client.PutFile(repo, commit1.ID, "file", strings.NewReader("foo\n"))
	require.NoError(t, err)
	_, err = client.PutFile(repo, commit1.ID, "file", strings.NewReader("bar\n"))
	require.NoError(t, err)
	_, err = client.PutFile(repo, "master", "file", strings.NewReader("buzz\n"))
	require.NoError(t, err)
	require.NoError(t, client.FinishCommit(repo, commit1.ID))

	expected := "foo\nbar\nbuzz\n"
	buffer := &bytes.Buffer{}
	require.NoError(t, client.GetFile(repo, commit1.ID, "file", 0, 0, buffer))
	require.Equal(t, expected, buffer.String())
	buffer.Reset()
	require.NoError(t, client.GetFile(repo, "master", "file", 0, 0, buffer))
	require.Equal(t, expected, buffer.String())

	commit2, err := client.StartCommit(repo, "master")
	require.NoError(t, err)
	_, err = client.PutFile(repo, commit2.ID, "file", strings.NewReader("foo\n"))
	require.NoError(t, err)
	_, err = client.PutFile(repo, commit2.ID, "file", strings.NewReader("bar\n"))
	require.NoError(t, err)
	_, err = client.PutFile(repo, "master", "file", strings.NewReader("buzz\n"))
	require.NoError(t, err)
	require.NoError(t, client.FinishCommit(repo, "master"))

	expected = "foo\nbar\nbuzz\nfoo\nbar\nbuzz\n"
	buffer.Reset()
	require.NoError(t, client.GetFile(repo, commit2.ID, "file", 0, 0, buffer))
	require.Equal(t, expected, buffer.String())
	buffer.Reset()
	require.NoError(t, client.GetFile(repo, "master", "file", 0, 0, buffer))
	require.Equal(t, expected, buffer.String())

	commit3, err := client.StartCommit(repo, "master")
	require.NoError(t, err)
	require.NoError(t, client.SetBranch(repo, commit3.ID, "foo"))
	_, err = client.PutFile(repo, "foo", "file", strings.NewReader("foo\nbar\nbuzz\n"))
	require.NoError(t, client.FinishCommit(repo, "foo"))

	expected = "foo\nbar\nbuzz\nfoo\nbar\nbuzz\nfoo\nbar\nbuzz\n"
	buffer.Reset()
	require.NoError(t, client.GetFile(repo, "foo", "file", 0, 0, buffer))
	require.Equal(t, expected, buffer.String())
}

func TestPutFileLongName(t *testing.T) {
	client := GetPachClient(t)

	repo := "test"
	require.NoError(t, client.CreateRepo(repo))

	fileName := `oaidhzoshd()&)(@^$@(#)oandoancoasid1)(&@$)(@U)oaidhzoshd()&)(@^$@(#)oandoancoasid1)(&@$)(@U)oaidhzoshd()&)(@^$@(#)oandoancoasid1)(&@$)(@U)oaidhzoshd()&)(@^$@(#)oandoancoasid1)(&@$)(@U)oaidhzoshd()&)(@^$@(#)oandoancoasid1)(&@$)(@U)oaidhzoshd()&)(@^$@(#)oandoancoasid1)(&@$)(@U)oaidhzoshd()&)(@^$@(#)oandoancoasid1)(&@$)(@U)oaidhzoshd()&)(@^$@(#)oandoancoasid1)(&@$)(@U)oaidhzoshd()&)(@^$@(#)oandoancoasid1)(&@$)(@U)oaidhzoshd()&)(@^$@(#)oandoancoasid1)(&@$)(@U)oaidhzoshd()&)(@^$@(#)oandoancoasid1)(&@$)(@U)oaidhzoshd()&)(@^$@(#)oandoancoasid1)(&@$)(@U)oaidhzoshd()&)(@^$@(#)oandoancoasid1)(&@$)(@U)oaidhzoshd()&)(@^$@(#)oandoancoasid1)(&@$)(@U)oaidhzoshd()&)(@^$@(#)oandoancoasid1)(&@$)(@U)oaidhzoshd()&)(@^$@(#)oandoancoasid1)(&@$)(@U)oaidhzoshd()&)(@^$@(#)oandoancoasid1)(&@$)(@U)oaidhzoshd()&)(@^$@(#)oandoancoasid1)(&@$)(@U)oaidhzoshd()&)(@^$@(#)oandoancoasid1)(&@$)(@U)oaidhzoshd()&)(@^$@(#)oandoancoasid1)(&@$)(@U)oaidhzoshd()&)(@^$@(#)oandoancoasid1)(&@$)(@U)oaidhzoshd()&)(@^$@(#)oandoancoasid1)(&@$)(@U)oaidhzoshd()&)(@^$@(#)oandoancoasid1)(&@$)(@U)oaidhzoshd()&)(@^$@(#)oandoancoasid1)(&@$)(@U)oaidhzoshd()&)(@^$@(#)oandoancoasid1)(&@$)(@U)oaidhzoshd()&)(@^$@(#)oandoancoasid1)(&@$)(@U)`

	commit, err := client.StartCommit(repo, "")
	require.NoError(t, err)
	_, err = client.PutFile(repo, commit.ID, fileName, strings.NewReader("foo\n"))
	require.NoError(t, client.FinishCommit(repo, commit.ID))

	var buffer bytes.Buffer
	require.NoError(t, client.GetFile(repo, commit.ID, fileName, 0, 0, &buffer))
	require.Equal(t, "foo\n", buffer.String())
}

func TestPutSameFileInParallel(t *testing.T) {
	client := GetPachClient(t)

	repo := "test"
	require.NoError(t, client.CreateRepo(repo))

	commit, err := client.StartCommit(repo, "")
	require.NoError(t, err)
	var eg errgroup.Group
	for i := 0; i < 3; i++ {
		eg.Go(func() error {
			_, err = client.PutFile(repo, commit.ID, "foo", strings.NewReader("foo\n"))
			return err
		})
	}
	require.NoError(t, eg.Wait())
	require.NoError(t, client.FinishCommit(repo, commit.ID))

	var buffer bytes.Buffer
	require.NoError(t, client.GetFile(repo, commit.ID, "foo", 0, 0, &buffer))
	require.Equal(t, "foo\nfoo\nfoo\n", buffer.String())
}

func TestInspectFile(t *testing.T) {
	client := GetPachClient(t)

	repo := "test"
	require.NoError(t, client.CreateRepo(repo))

	fileContent1 := "foo\n"
	commit1, err := client.StartCommit(repo, "master")
	require.NoError(t, err)
	_, err = client.PutFile(repo, commit1.ID, "foo", strings.NewReader(fileContent1))
	require.NoError(t, err)

	fileInfo, err := client.InspectFile(repo, commit1.ID, "foo")
	require.NoError(t, err)
	require.Equal(t, pfs.FileType_FILE, fileInfo.FileType)
	require.Equal(t, len(fileContent1), int(fileInfo.SizeBytes))

	require.NoError(t, client.FinishCommit(repo, commit1.ID))

	fileInfo, err = client.InspectFile(repo, commit1.ID, "foo")
	require.NoError(t, err)
	require.Equal(t, pfs.FileType_FILE, fileInfo.FileType)
	require.Equal(t, len(fileContent1), int(fileInfo.SizeBytes))

	fileContent2 := "barbar\n"
	commit2, err := client.StartCommit(repo, "master")
	require.NoError(t, err)
	_, err = client.PutFile(repo, commit2.ID, "foo", strings.NewReader(fileContent2))
	require.NoError(t, err)

	fileInfo, err = client.InspectFile(repo, commit2.ID, "foo")
	require.NoError(t, err)
	require.Equal(t, pfs.FileType_FILE, fileInfo.FileType)
	require.Equal(t, len(fileContent1+fileContent2), int(fileInfo.SizeBytes))

	require.NoError(t, client.FinishCommit(repo, commit2.ID))

	fileInfo, err = client.InspectFile(repo, commit2.ID, "foo")
	require.NoError(t, err)
	require.Equal(t, pfs.FileType_FILE, fileInfo.FileType)
	require.Equal(t, len(fileContent1+fileContent2), int(fileInfo.SizeBytes))

	fileInfo, err = client.InspectFile(repo, commit2.ID, "foo")
	require.NoError(t, err)
	require.Equal(t, pfs.FileType_FILE, fileInfo.FileType)
	require.Equal(t, len(fileContent1)+len(fileContent2), int(fileInfo.SizeBytes))

	fileContent3 := "bar\n"
	commit3, err := client.StartCommit(repo, "master")
	require.NoError(t, err)
	_, err = client.PutFile(repo, commit3.ID, "bar", strings.NewReader(fileContent3))
	require.NoError(t, err)
	require.NoError(t, client.FinishCommit(repo, commit3.ID))

	fileInfos, err := client.ListFile(repo, commit3.ID, "")
	require.NoError(t, err)
	require.Equal(t, len(fileInfos), 2)
}

func TestInspectFile2(t *testing.T) {
	client := GetPachClient(t)

	repo := "test"
	require.NoError(t, client.CreateRepo(repo))

	fileContent1 := "foo\n"
	fileContent2 := "buzz\n"

	_, err := client.StartCommit(repo, "master")
	require.NoError(t, err)
	_, err = client.PutFile(repo, "master", "file", strings.NewReader(fileContent1))
	require.NoError(t, err)
	require.NoError(t, client.FinishCommit(repo, "master"))

	fileInfo, err := client.InspectFile(repo, "master", "/file")
	require.NoError(t, err)
	require.Equal(t, len(fileContent1), int(fileInfo.SizeBytes))
	require.Equal(t, "/file", fileInfo.File.Path)
	require.Equal(t, pfs.FileType_FILE, fileInfo.FileType)

	_, err = client.StartCommit(repo, "master")
	require.NoError(t, err)
	_, err = client.PutFile(repo, "master", "file", strings.NewReader(fileContent1))
	require.NoError(t, err)
	require.NoError(t, client.FinishCommit(repo, "master"))

	fileInfo, err = client.InspectFile(repo, "master", "file")
	require.NoError(t, err)
	require.Equal(t, len(fileContent1)*2, int(fileInfo.SizeBytes))
	require.Equal(t, "file", fileInfo.File.Path)

	_, err = client.StartCommit(repo, "master")
	require.NoError(t, err)
	err = client.DeleteFile(repo, "master", "file")
	require.NoError(t, err)
	_, err = client.PutFile(repo, "master", "file", strings.NewReader(fileContent2))
	require.NoError(t, err)
	require.NoError(t, client.FinishCommit(repo, "master"))

	fileInfo, err = client.InspectFile(repo, "master", "file")
	require.NoError(t, err)
	require.Equal(t, len(fileContent2), int(fileInfo.SizeBytes))
}

func TestInspectDir(t *testing.T) {
	client := GetPachClient(t)

	repo := "test"
	require.NoError(t, client.CreateRepo(repo))

	commit1, err := client.StartCommit(repo, "")
	require.NoError(t, err)

	fileContent := "foo\n"
	_, err = client.PutFile(repo, commit1.ID, "dir/foo", strings.NewReader(fileContent))
	require.NoError(t, err)

	fileInfo, err := client.InspectFile(repo, commit1.ID, "dir/foo")
	require.NoError(t, err)
	require.Equal(t, len(fileContent), int(fileInfo.SizeBytes))
	require.Equal(t, pfs.FileType_FILE, fileInfo.FileType)

	require.NoError(t, client.FinishCommit(repo, commit1.ID))

	fileInfo, err = client.InspectFile(repo, commit1.ID, "dir/foo")
	require.NoError(t, err)
	require.Equal(t, len(fileContent), int(fileInfo.SizeBytes))
	require.Equal(t, pfs.FileType_FILE, fileInfo.FileType)

	fileInfo, err = client.InspectFile(repo, commit1.ID, "dir")
	require.NoError(t, err)
	require.Equal(t, len(fileContent), int(fileInfo.SizeBytes))
	require.Equal(t, pfs.FileType_DIR, fileInfo.FileType)

	_, err = client.InspectFile(repo, commit1.ID, "")
	require.NoError(t, err)
	require.Equal(t, len(fileContent), int(fileInfo.SizeBytes))
	require.Equal(t, pfs.FileType_DIR, fileInfo.FileType)
}

func TestInspectDir2(t *testing.T) {
	client := GetPachClient(t)

	repo := "test"
	require.NoError(t, client.CreateRepo(repo))

	fileContent := "foo\n"

	_, err := client.StartCommit(repo, "master")
	require.NoError(t, err)
	_, err = client.PutFile(repo, "master", "dir/1", strings.NewReader(fileContent))
	require.NoError(t, err)
	_, err = client.PutFile(repo, "master", "dir/2", strings.NewReader(fileContent))
	require.NoError(t, err)

	fileInfo, err := client.InspectFile(repo, "master", "/dir")
	require.NoError(t, err)
	require.Equal(t, 2, len(fileInfo.Children))
	require.Equal(t, "/dir", fileInfo.File.Path)
	require.Equal(t, pfs.FileType_DIR, fileInfo.FileType)

	require.NoError(t, client.FinishCommit(repo, "master"))

	fileInfo, err = client.InspectFile(repo, "master", "/dir")
	require.NoError(t, err)
	require.Equal(t, 2, len(fileInfo.Children))
	require.Equal(t, "/dir", fileInfo.File.Path)
	require.Equal(t, pfs.FileType_DIR, fileInfo.FileType)

	_, err = client.StartCommit(repo, "master")
	require.NoError(t, err)
	_, err = client.PutFile(repo, "master", "dir/3", strings.NewReader(fileContent))
	require.NoError(t, err)
	fileInfo, err = client.InspectFile(repo, "master", "dir")
	require.NoError(t, err)
	require.Equal(t, 3, len(fileInfo.Children))

	require.NoError(t, client.FinishCommit(repo, "master"))

	fileInfo, err = client.InspectFile(repo, "master", "dir")
	require.NoError(t, err)
	require.Equal(t, 3, len(fileInfo.Children))

	_, err = client.StartCommit(repo, "master")
	require.NoError(t, err)
	err = client.DeleteFile(repo, "master", "dir/2")
	require.NoError(t, err)
	require.NoError(t, client.FinishCommit(repo, "master"))

	fileInfo, err = client.InspectFile(repo, "master", "dir")
	require.NoError(t, err)
	require.Equal(t, 2, len(fileInfo.Children))
}

func TestListFileTwoCommits(t *testing.T) {
	client := GetPachClient(t)

	repo := "test"
	require.NoError(t, client.CreateRepo(repo))

	numFiles := 5

	commit1, err := client.StartCommit(repo, "master")
	require.NoError(t, err)

	for i := 0; i < numFiles; i++ {
		_, err = client.PutFile(repo, commit1.ID, fmt.Sprintf("file%d", i), strings.NewReader("foo\n"))
		require.NoError(t, err)
	}

	fileInfos, err := client.ListFile(repo, "master", "")
	require.NoError(t, err)
	require.Equal(t, numFiles, len(fileInfos))

	require.NoError(t, client.FinishCommit(repo, commit1.ID))

	commit2, err := client.StartCommit(repo, "master")
	require.NoError(t, err)

	for i := 0; i < numFiles; i++ {
		_, err = client.PutFile(repo, commit2.ID, fmt.Sprintf("file2-%d", i), strings.NewReader("foo\n"))
		require.NoError(t, err)
	}

	fileInfos, err = client.ListFile(repo, commit2.ID, "")
	require.NoError(t, err)
	require.Equal(t, 2*numFiles, len(fileInfos))

	require.NoError(t, client.FinishCommit(repo, commit2.ID))

	fileInfos, err = client.ListFile(repo, commit1.ID, "")
	require.NoError(t, err)
	require.Equal(t, numFiles, len(fileInfos))

	fileInfos, err = client.ListFile(repo, commit2.ID, "")
	require.NoError(t, err)
	require.Equal(t, 2*numFiles, len(fileInfos))
}

func TestListFile(t *testing.T) {
	client := GetPachClient(t)

	repo := "test"
	require.NoError(t, client.CreateRepo(repo))

	commit, err := client.StartCommit(repo, "")
	require.NoError(t, err)

	fileContent1 := "foo\n"
	_, err = client.PutFile(repo, commit.ID, "dir/foo", strings.NewReader(fileContent1))
	require.NoError(t, err)

	fileContent2 := "bar\n"
	_, err = client.PutFile(repo, commit.ID, "dir/bar", strings.NewReader(fileContent2))
	require.NoError(t, err)

	fileInfos, err := client.ListFile(repo, commit.ID, "dir")
	require.NoError(t, err)
	require.Equal(t, 2, len(fileInfos))
	require.True(t, fileInfos[0].File.Path == "/dir/foo" && fileInfos[1].File.Path == "/dir/bar" || fileInfos[0].File.Path == "/dir/bar" && fileInfos[1].File.Path == "/dir/foo")
	require.True(t, fileInfos[0].SizeBytes == fileInfos[1].SizeBytes && fileInfos[0].SizeBytes == uint64(len(fileContent1)))

	require.NoError(t, client.FinishCommit(repo, commit.ID))

	fileInfos, err = client.ListFile(repo, commit.ID, "dir")
	require.NoError(t, err)
	require.Equal(t, 2, len(fileInfos))
	require.True(t, fileInfos[0].File.Path == "/dir/foo" && fileInfos[1].File.Path == "/dir/bar" || fileInfos[0].File.Path == "/dir/bar" && fileInfos[1].File.Path == "/dir/foo")
	require.True(t, fileInfos[0].SizeBytes == fileInfos[1].SizeBytes && fileInfos[0].SizeBytes == uint64(len(fileContent1)))
}

func TestListFile2(t *testing.T) {
	client := GetPachClient(t)

	repo := "test"
	require.NoError(t, client.CreateRepo(repo))

	fileContent := "foo\n"

	_, err := client.StartCommit(repo, "master")
	require.NoError(t, err)
	_, err = client.PutFile(repo, "master", "dir/1", strings.NewReader(fileContent))
	require.NoError(t, err)
	_, err = client.PutFile(repo, "master", "dir/2", strings.NewReader(fileContent))
	require.NoError(t, err)

	fileInfos, err := client.ListFile(repo, "master", "dir")
	require.NoError(t, err)
	require.Equal(t, 2, len(fileInfos))

	require.NoError(t, client.FinishCommit(repo, "master"))

	fileInfos, err = client.ListFile(repo, "master", "dir")
	require.NoError(t, err)
	require.Equal(t, 2, len(fileInfos))

	_, err = client.StartCommit(repo, "master")
	require.NoError(t, err)
	_, err = client.PutFile(repo, "master", "dir/3", strings.NewReader(fileContent))
	require.NoError(t, err)
	require.NoError(t, client.FinishCommit(repo, "master"))

	fileInfos, err = client.ListFile(repo, "master", "dir")
	require.NoError(t, err)
	require.Equal(t, 3, len(fileInfos))

	_, err = client.StartCommit(repo, "master")
	require.NoError(t, err)
	err = client.DeleteFile(repo, "master", "dir/2")
	require.NoError(t, err)
	require.NoError(t, client.FinishCommit(repo, "master"))

	fileInfos, err = client.ListFile(repo, "master", "dir")
	require.NoError(t, err)
	require.Equal(t, 2, len(fileInfos))
}

func TestListFile3(t *testing.T) {
	client := GetPachClient(t)

	repo := "test"
	require.NoError(t, client.CreateRepo(repo))

	fileContent := "foo\n"

	_, err := client.StartCommit(repo, "master")
	require.NoError(t, err)
	_, err = client.PutFile(repo, "master", "dir/1", strings.NewReader(fileContent))
	require.NoError(t, err)
	_, err = client.PutFile(repo, "master", "dir/2", strings.NewReader(fileContent))
	require.NoError(t, err)
	require.NoError(t, client.FinishCommit(repo, "master"))

	fileInfos, err := client.ListFile(repo, "master", "dir")
	require.NoError(t, err)
	require.Equal(t, 2, len(fileInfos))

	_, err = client.StartCommit(repo, "master")
	require.NoError(t, err)
	_, err = client.PutFile(repo, "master", "dir/3/foo", strings.NewReader(fileContent))
	require.NoError(t, err)
	_, err = client.PutFile(repo, "master", "dir/3/bar", strings.NewReader(fileContent))
	require.NoError(t, err)
	require.NoError(t, client.FinishCommit(repo, "master"))

	fileInfos, err = client.ListFile(repo, "master", "dir")
	require.NoError(t, err)
	require.Equal(t, 3, len(fileInfos))
	require.Equal(t, int(fileInfos[2].SizeBytes), len(fileContent)*2)

	_, err = client.StartCommit(repo, "master")
	require.NoError(t, err)
	err = client.DeleteFile(repo, "master", "dir/3/bar")
	require.NoError(t, err)
	require.NoError(t, client.FinishCommit(repo, "master"))

	fileInfos, err = client.ListFile(repo, "master", "dir")
	require.NoError(t, err)
	require.Equal(t, 3, len(fileInfos))
	require.Equal(t, int(fileInfos[2].SizeBytes), len(fileContent))

	_, err = client.StartCommit(repo, "master")
	require.NoError(t, err)
	_, err = client.PutFile(repo, "master", "file", strings.NewReader(fileContent))
	require.NoError(t, err)
	require.NoError(t, client.FinishCommit(repo, "master"))

	fileInfos, err = client.ListFile(repo, "master", "/")
	require.NoError(t, err)
	require.Equal(t, 2, len(fileInfos))
}

func TestPutFileTypeConflict(t *testing.T) {
	client := GetPachClient(t)

	repo := "test"
	require.NoError(t, client.CreateRepo(repo))

	fileContent := "foo\n"

	commit1, err := client.StartCommit(repo, "master")
	require.NoError(t, err)
	_, err = client.PutFile(repo, commit1.ID, "dir/1", strings.NewReader(fileContent))
	require.NoError(t, err)
	require.NoError(t, client.FinishCommit(repo, commit1.ID))

	commit2, err := client.StartCommit(repo, "master")
	require.NoError(t, err)
	_, err = client.PutFile(repo, commit2.ID, "dir", strings.NewReader(fileContent))
	require.NoError(t, err)
	require.YesError(t, client.FinishCommit(repo, commit2.ID))
}

func TestRootDirectory(t *testing.T) {
	client := GetPachClient(t)

	repo := "test"
	require.NoError(t, client.CreateRepo(repo))

	fileContent := "foo\n"

	commit, err := client.StartCommit(repo, "")
	require.NoError(t, err)
	_, err = client.PutFile(repo, commit.ID, "foo", strings.NewReader(fileContent))
	require.NoError(t, err)

	fileInfos, err := client.ListFile(repo, commit.ID, "")
	require.NoError(t, err)
	require.Equal(t, 1, len(fileInfos))

	require.NoError(t, client.FinishCommit(repo, commit.ID))

	fileInfos, err = client.ListFile(repo, commit.ID, "")
	require.NoError(t, err)
	require.Equal(t, 1, len(fileInfos))
}

func TestDeleteFile(t *testing.T) {
	client := GetPachClient(t)

	repo := "test"
	require.NoError(t, client.CreateRepo(repo))

	// Commit 1: Add two files; delete one file within the commit
	commit1, err := client.StartCommit(repo, "master")
	require.NoError(t, err)

	fileContent1 := "foo\n"
	_, err = client.PutFile(repo, commit1.ID, "foo", strings.NewReader(fileContent1))
	require.NoError(t, err)

	fileContent2 := "bar\n"
	_, err = client.PutFile(repo, commit1.ID, "bar", strings.NewReader(fileContent2))
	require.NoError(t, err)

	require.NoError(t, client.DeleteFile(repo, commit1.ID, "foo"))

	_, err = client.InspectFile(repo, commit1.ID, "foo")
	require.YesError(t, err)

	fileInfos, err := client.ListFile(repo, commit1.ID, "")
	require.NoError(t, err)
	require.Equal(t, 1, len(fileInfos))

	require.NoError(t, client.FinishCommit(repo, commit1.ID))

	_, err = client.InspectFile(repo, commit1.ID, "foo")
	require.YesError(t, err)

	// Should see one file
	fileInfos, err = client.ListFile(repo, commit1.ID, "")
	require.NoError(t, err)
	require.Equal(t, 1, len(fileInfos))

	// Deleting a file in a finished commit should result in an error
	require.YesError(t, client.DeleteFile(repo, commit1.ID, "bar"))

	// Empty commit
	commit2, err := client.StartCommit(repo, "master")
	require.NoError(t, err)
	require.NoError(t, client.FinishCommit(repo, commit2.ID))

	// Should still see one files
	fileInfos, err = client.ListFile(repo, commit2.ID, "")
	require.NoError(t, err)
	require.Equal(t, 1, len(fileInfos))

	// Delete bar
	commit3, err := client.StartCommit(repo, "master")
	require.NoError(t, err)
	require.NoError(t, client.DeleteFile(repo, commit3.ID, "bar"))

	// Should see no file
	fileInfos, err = client.ListFile(repo, commit3.ID, "")
	require.NoError(t, err)
	require.Equal(t, 0, len(fileInfos))

	_, err = client.InspectFile(repo, commit3.ID, "bar")
	require.YesError(t, err)

	require.NoError(t, client.FinishCommit(repo, commit3.ID))

	// Should see no file
	fileInfos, err = client.ListFile(repo, commit3.ID, "")
	require.NoError(t, err)
	require.Equal(t, 0, len(fileInfos))

	_, err = client.InspectFile(repo, commit3.ID, "bar")
	require.YesError(t, err)

	// Delete a nonexistent file; it should be no-op
	commit4, err := client.StartCommit(repo, "master")
	require.NoError(t, err)
	require.NoError(t, client.DeleteFile(repo, commit4.ID, "nonexistent"))
	require.NoError(t, client.FinishCommit(repo, commit4.ID))
}

func TestDeleteDir(t *testing.T) {
	client := GetPachClient(t)

	repo := "test"
	require.NoError(t, client.CreateRepo(repo))

	// Commit 1: Add two files into the same directory; delete the directory
	commit1, err := client.StartCommit(repo, "master")
	require.NoError(t, err)

	_, err = client.PutFile(repo, commit1.ID, "dir/foo", strings.NewReader("foo1"))
	require.NoError(t, err)

	_, err = client.PutFile(repo, commit1.ID, "dir/bar", strings.NewReader("bar1"))
	require.NoError(t, err)

	require.NoError(t, client.DeleteFile(repo, commit1.ID, "dir"))

	fileInfos, err := client.ListFile(repo, commit1.ID, "")
	require.NoError(t, err)
	require.Equal(t, 0, len(fileInfos))

	require.NoError(t, client.FinishCommit(repo, commit1.ID))

	fileInfos, err = client.ListFile(repo, commit1.ID, "")
	require.NoError(t, err)
	require.Equal(t, 0, len(fileInfos))

	// dir should not exist
	_, err = client.InspectFile(repo, commit1.ID, "dir")
	require.YesError(t, err)

	// Commit 2: Delete the directory and add the same two files
	// The two files should reflect the new content
	commit2, err := client.StartCommit(repo, "master")
	require.NoError(t, err)

	_, err = client.PutFile(repo, commit2.ID, "dir/foo", strings.NewReader("foo2"))
	require.NoError(t, err)

	_, err = client.PutFile(repo, commit2.ID, "dir/bar", strings.NewReader("bar2"))
	require.NoError(t, err)

	// Should see two files
	fileInfos, err = client.ListFile(repo, commit2.ID, "dir")
	require.NoError(t, err)
	require.Equal(t, 2, len(fileInfos))

	require.NoError(t, client.FinishCommit(repo, commit2.ID))

	// Should see two files
	fileInfos, err = client.ListFile(repo, commit2.ID, "dir")
	require.NoError(t, err)
	require.Equal(t, 2, len(fileInfos))

	var buffer bytes.Buffer
	require.NoError(t, client.GetFile(repo, commit2.ID, "dir/foo", 0, 0, &buffer))
	require.Equal(t, "foo2", buffer.String())

	var buffer2 bytes.Buffer
	require.NoError(t, client.GetFile(repo, commit2.ID, "dir/bar", 0, 0, &buffer2))
	require.Equal(t, "bar2", buffer2.String())

	// Commit 3: delete the directory
	commit3, err := client.StartCommit(repo, "master")
	require.NoError(t, err)

	require.NoError(t, client.DeleteFile(repo, commit3.ID, "dir"))

	// Should see zero files
	fileInfos, err = client.ListFile(repo, commit3.ID, "")
	require.NoError(t, err)
	require.Equal(t, 0, len(fileInfos))

	require.NoError(t, client.FinishCommit(repo, commit3.ID))

	// Should see zero files
	fileInfos, err = client.ListFile(repo, commit3.ID, "")
	require.NoError(t, err)
	require.Equal(t, 0, len(fileInfos))

	// TODO: test deleting "."
}

func TestDeleteFile2(t *testing.T) {
	client := GetPachClient(t)

	repo := "test"
	require.NoError(t, client.CreateRepo(repo))

	commit1, err := client.StartCommit(repo, "master")
	require.NoError(t, err)
	_, err = client.PutFile(repo, commit1.ID, "file", strings.NewReader("foo\n"))
	require.NoError(t, err)
	require.NoError(t, client.FinishCommit(repo, commit1.ID))

	commit2, err := client.StartCommit(repo, "master")
	require.NoError(t, err)
	err = client.DeleteFile(repo, commit2.ID, "file")
	require.NoError(t, err)
	_, err = client.PutFile(repo, commit2.ID, "file", strings.NewReader("bar\n"))
	require.NoError(t, err)
	require.NoError(t, client.FinishCommit(repo, commit2.ID))

	expected := "bar\n"
	var buffer bytes.Buffer
	require.NoError(t, client.GetFile(repo, "master", "file", 0, 0, &buffer))
	require.Equal(t, expected, buffer.String())

	commit3, err := client.StartCommit(repo, "master")
	require.NoError(t, err)
	_, err = client.PutFile(repo, commit3.ID, "file", strings.NewReader("buzz\n"))
	require.NoError(t, err)
	err = client.DeleteFile(repo, commit3.ID, "file")
	require.NoError(t, err)
	_, err = client.PutFile(repo, commit3.ID, "file", strings.NewReader("foo\n"))
	require.NoError(t, err)
	require.NoError(t, client.FinishCommit(repo, commit3.ID))

	expected = "foo\n"
	buffer.Reset()
	require.NoError(t, client.GetFile(repo, commit3.ID, "file", 0, 0, &buffer))
	require.Equal(t, expected, buffer.String())
}

func TestListCommit(t *testing.T) {
	client := GetPachClient(t)

	repo := "test"
	require.NoError(t, client.CreateRepo(repo))

	numCommits := 10

	var midCommitID string
	for i := 0; i < numCommits; i++ {
		commit, err := client.StartCommit(repo, "master")
		require.NoError(t, err)
		require.NoError(t, client.FinishCommit(repo, "master"))
		if i == numCommits/2 {
			midCommitID = commit.ID
		}
	}

	// list all commits
	commitInfos, err := client.ListCommit(repo, "", "", 0)
	require.NoError(t, err)
	require.Equal(t, numCommits, len(commitInfos))

	// Test that commits are sorted in newest-first order
	for i := 0; i < len(commitInfos)-1; i++ {
		require.Equal(t, commitInfos[i].ParentCommit, commitInfos[i+1].Commit)
	}

	// Now list all commits up to the last commit
	commitInfos, err = client.ListCommit(repo, "master", "", 0)
	require.NoError(t, err)
	require.Equal(t, numCommits, len(commitInfos))

	// Test that commits are sorted in newest-first order
	for i := 0; i < len(commitInfos)-1; i++ {
		require.Equal(t, commitInfos[i].ParentCommit, commitInfos[i+1].Commit)
	}

	// Now list all commits up to the mid commit, excluding the mid commit
	// itself
	commitInfos, err = client.ListCommit(repo, "master", midCommitID, 0)
	require.NoError(t, err)
	require.Equal(t, numCommits-numCommits/2-1, len(commitInfos))

	// Test that commits are sorted in newest-first order
	for i := 0; i < len(commitInfos)-1; i++ {
		require.Equal(t, commitInfos[i].ParentCommit, commitInfos[i+1].Commit)
	}

	// list commits by branch
	commitInfos, err = client.ListCommit(repo, "master", "", 0)
	require.NoError(t, err)
	require.Equal(t, numCommits, len(commitInfos))

	// Test that commits are sorted in newest-first order
	for i := 0; i < len(commitInfos)-1; i++ {
		require.Equal(t, commitInfos[i].ParentCommit, commitInfos[i+1].Commit)
	}
}

func TestOffsetRead(t *testing.T) {
	client := GetPachClient(t)

	repo := "TestOffsetRead"
	require.NoError(t, client.CreateRepo(repo))
	commit, err := client.StartCommit(repo, "")
	require.NoError(t, err)
	fileData := "foo\n"
	_, err = client.PutFile(repo, commit.ID, "foo", strings.NewReader(fileData))
	require.NoError(t, err)
	_, err = client.PutFile(repo, commit.ID, "foo", strings.NewReader(fileData))
	require.NoError(t, err)

	var buffer bytes.Buffer
	require.NoError(t, client.GetFile(repo, commit.ID, "foo", int64(len(fileData)*2)+1, 0, &buffer))
	require.Equal(t, "", buffer.String())

	require.NoError(t, client.FinishCommit(repo, commit.ID))

	buffer.Reset()
	require.NoError(t, client.GetFile(repo, commit.ID, "foo", int64(len(fileData)*2)+1, 0, &buffer))
	require.Equal(t, "", buffer.String())
}

func TestBranch2(t *testing.T) {
	client := GetPachClient(t)

	repo := "test"
	require.NoError(t, client.CreateRepo(repo))

	commit, err := client.StartCommit(repo, "")
	require.NoError(t, err)
	require.NoError(t, client.FinishCommit(repo, commit.ID))

	expectedBranches := []string{"branch1", "branch2", "branch3"}
	for _, branch := range expectedBranches {
		require.NoError(t, client.SetBranch(repo, commit.ID, branch))
	}

	branches, err := client.ListBranch(repo)
	require.Equal(t, len(expectedBranches), len(branches))
	for i, branch := range branches {
		// branches should return in newest-first order
		require.Equal(t, expectedBranches[len(branches)-i-1], branch.Name)
		require.Equal(t, commit, branch.Head)
	}

	commit2, err := client.StartCommit(repo, "branch1")
	require.NoError(t, err)
	require.NoError(t, client.FinishCommit(repo, "branch1"))

	commit2Info, err := client.InspectCommit(repo, "branch1")
	require.NoError(t, err)
	require.Equal(t, commit, commit2Info.ParentCommit)

	// delete the last branch
	var lastBranch string
	lastBranch = expectedBranches[len(expectedBranches)-1]
	require.NoError(t, client.DeleteBranch(repo, lastBranch, false))
	branches, err = client.ListBranch(repo)
	require.Equal(t, 2, len(branches))
	require.Equal(t, "branch2", branches[0].Name)
	require.Equal(t, commit, branches[0].Head)
	require.Equal(t, "branch1", branches[1].Name)
	require.Equal(t, commit2, branches[1].Head)
}

func TestDeleteNonexistantBranch(t *testing.T) {
	client := GetPachClient(t)

	repo := "TestDeleteNonexistantBranch"
	require.NoError(t, client.CreateRepo(repo))
	require.NoError(t, client.DeleteBranch(repo, "doesnt_exist", false))
}

func TestSubscribeCommit(t *testing.T) {
	client := GetPachClient(t)

	repo := "test"
	require.NoError(t, client.CreateRepo(repo))

	numCommits := 10

	// create some commits that shouldn't affect the below SubscribeCommit call
	// reproduces #2469
	for i := 0; i < numCommits; i++ {
		commit, err := client.StartCommit(repo, "master-v1")
		require.NoError(t, err)
		require.NoError(t, client.FinishCommit(repo, commit.ID))
	}

	var commits []*pfs.Commit
	for i := 0; i < numCommits; i++ {
		commit, err := client.StartCommit(repo, "master")
		require.NoError(t, err)
		require.NoError(t, client.FinishCommit(repo, commit.ID))
		commits = append(commits, commit)
	}

	commitIter, err := client.SubscribeCommit(repo, "master", "", pfs.CommitState_STARTED)
	require.NoError(t, err)
	for i := 0; i < numCommits; i++ {
		commitInfo, err := commitIter.Next()
		require.NoError(t, err)
		require.Equal(t, commits[i], commitInfo.Commit)
	}

	// Create another batch of commits
	commits = nil
	for i := 0; i < numCommits; i++ {
		commit, err := client.StartCommit(repo, "master")
		require.NoError(t, err)
		require.NoError(t, client.FinishCommit(repo, "master"))
		commits = append(commits, commit)
	}

	for i := 0; i < numCommits; i++ {
		commitInfo, err := commitIter.Next()
		require.NoError(t, err)
		require.Equal(t, commits[i], commitInfo.Commit)
	}

	commitIter.Close()
}

func TestInspectRepoSimple(t *testing.T) {
	client := GetPachClient(t)

	repo := "test"
	require.NoError(t, client.CreateRepo(repo))

	commit, err := client.StartCommit(repo, "")
	require.NoError(t, err)

	file1Content := "foo\n"
	_, err = client.PutFile(repo, commit.ID, "foo", strings.NewReader(file1Content))
	require.NoError(t, err)

	file2Content := "bar\n"
	_, err = client.PutFile(repo, commit.ID, "bar", strings.NewReader(file2Content))
	require.NoError(t, err)

	require.NoError(t, client.FinishCommit(repo, commit.ID))

	info, err := client.InspectRepo(repo)
	require.NoError(t, err)

	require.Equal(t, int(info.SizeBytes), len(file1Content)+len(file2Content))
}

func TestInspectRepoComplex(t *testing.T) {
	client := GetPachClient(t)

	repo := "test"
	require.NoError(t, client.CreateRepo(repo))

	commit, err := client.StartCommit(repo, "")
	require.NoError(t, err)

	numFiles := 100
	minFileSize := 1000
	maxFileSize := 2000
	totalSize := 0

	for i := 0; i < numFiles; i++ {
		fileContent := generateRandomString(rand.Intn(maxFileSize-minFileSize) + minFileSize)
		fileContent += "\n"
		fileName := fmt.Sprintf("file_%d", i)
		totalSize += len(fileContent)

		_, err = client.PutFile(repo, commit.ID, fileName, strings.NewReader(fileContent))
		require.NoError(t, err)

	}

	require.NoError(t, client.FinishCommit(repo, commit.ID))

	info, err := client.InspectRepo(repo)
	require.NoError(t, err)

	require.Equal(t, int(info.SizeBytes), totalSize)

	infos, err := client.ListRepo()
	require.NoError(t, err)
	require.Equal(t, 1, len(infos))
	info = infos[0]

	require.Equal(t, int(info.SizeBytes), totalSize)
}

func TestCreate(t *testing.T) {
	client := GetPachClient(t)

	repo := "test"
	require.NoError(t, client.CreateRepo(repo))
	commit, err := client.StartCommit(repo, "")
	require.NoError(t, err)
	w, err := client.PutFileSplitWriter(repo, commit.ID, "foo", pfs.Delimiter_NONE, 0, 0, false, nil, nil)
	require.NoError(t, err)
	require.NoError(t, w.Close())
	require.NoError(t, client.FinishCommit(repo, commit.ID))
	_, err = client.InspectFile(repo, commit.ID, "foo")
	require.NoError(t, err)
}

func TestGetFile(t *testing.T) {
	client := GetPachClient(t)
	repo := tu.UniqueString("test")
	require.NoError(t, client.CreateRepo(repo))
	commit, err := client.StartCommit(repo, "")
	require.NoError(t, err)
	_, err = client.PutFile(repo, commit.ID, "dir/file", strings.NewReader("foo\n"))
	require.NoError(t, err)
	require.NoError(t, client.FinishCommit(repo, commit.ID))
	var buffer bytes.Buffer
	require.NoError(t, client.GetFile(repo, commit.ID, "dir/file", 0, 0, &buffer))
	require.Equal(t, "foo\n", buffer.String())
	t.Run("InvalidCommit", func(t *testing.T) {
		buffer = bytes.Buffer{}
		err = client.GetFile(repo, "aninvalidcommitid", "dir/file", 0, 0, &buffer)
		require.YesError(t, err)
	})
	t.Run("Directory", func(t *testing.T) {
		buffer = bytes.Buffer{}
		err = client.GetFile(repo, commit.ID, "dir", 0, 0, &buffer)
		require.YesError(t, err)
	})
}

func TestManyPutsSingleFileSingleCommit(t *testing.T) {
	if testing.Short() {
		t.Skip("Skipping long tests in short mode")
	}
	client := GetPachClient(t)

	repo := "test"
	require.NoError(t, client.CreateRepo(repo))

	commit1, err := client.StartCommit(repo, "")
	require.NoError(t, err)

	rawMessage := `{
		"level":"debug",
		"message":{
			"thing":"foo"
		},
		"timing":[1,3,34,6,7]
	}`
	numObjs := 500
	numGoros := 10
	var expectedOutput []byte
	var wg sync.WaitGroup
	for j := 0; j < numGoros; j++ {
		wg.Add(1)
		go func() {
			for i := 0; i < numObjs/numGoros; i++ {
				_, err = client.PutFile(repo, commit1.ID, "foo", strings.NewReader(rawMessage))
				if err != nil {
					panic(err)
				}
			}
			wg.Done()
		}()
	}
	for i := 0; i < numObjs; i++ {
		expectedOutput = append(expectedOutput, []byte(rawMessage)...)
	}
	wg.Wait()
	require.NoError(t, client.FinishCommit(repo, commit1.ID))

	var buffer bytes.Buffer
	require.NoError(t, client.GetFile(repo, commit1.ID, "foo", 0, 0, &buffer))
	require.Equal(t, string(expectedOutput), buffer.String())
}

func TestPutFileValidCharacters(t *testing.T) {
	client := GetPachClient(t)

	repo := "test"
	require.NoError(t, client.CreateRepo(repo))

	commit, err := client.StartCommit(repo, "")
	require.NoError(t, err)

	_, err = client.PutFile(repo, commit.ID, "foo\x00bar", strings.NewReader("foobar\n"))
	// null characters error because when you `ls` files with null characters
	// they truncate things after the null character leading to strange results
	require.YesError(t, err)

	// Boundary tests for valid character range
	_, err = client.PutFile(repo, commit.ID, "\x1ffoobar", strings.NewReader("foobar\n"))
	require.YesError(t, err)
	_, err = client.PutFile(repo, commit.ID, "foo\x20bar", strings.NewReader("foobar\n"))
	require.NoError(t, err)
	_, err = client.PutFile(repo, commit.ID, "foobar\x7e", strings.NewReader("foobar\n"))
	require.NoError(t, err)
	_, err = client.PutFile(repo, commit.ID, "foo\x7fbar", strings.NewReader("foobar\n"))
	require.YesError(t, err)

	// Random character tests outside and inside valid character range
	_, err = client.PutFile(repo, commit.ID, "foobar\x0b", strings.NewReader("foobar\n"))
	require.YesError(t, err)
	_, err = client.PutFile(repo, commit.ID, "\x41foobar", strings.NewReader("foobar\n"))
	require.NoError(t, err)
	_, err = client.PutFile(repo, commit.ID, "foo\x90bar", strings.NewReader("foobar\n"))
	require.YesError(t, err)
}

func TestPutFileURL(t *testing.T) {
	if testing.Short() {
		t.Skip("Skipping integration tests in short mode")
	}

	c := GetPachClient(t)

	repo := "TestPutFileURL"
	require.NoError(t, c.CreateRepo(repo))
	commit, err := c.StartCommit(repo, "master")
	require.NoError(t, err)
	require.NoError(t, c.PutFileURL(repo, commit.ID, "readme", "https://raw.githubusercontent.com/pachyderm/pachyderm/master/README.md", false, false))
	require.NoError(t, c.FinishCommit(repo, commit.ID))
	fileInfo, err := c.InspectFile(repo, commit.ID, "readme")
	require.NoError(t, err)
	require.True(t, fileInfo.SizeBytes > 0)
}

func TestBigListFile(t *testing.T) {
	client := GetPachClient(t)

	repo := "TestBigListFile"
	require.NoError(t, client.CreateRepo(repo))
	commit, err := client.StartCommit(repo, "")
	require.NoError(t, err)
	var eg errgroup.Group
	for i := 0; i < 25; i++ {
		for j := 0; j < 25; j++ {
			i := i
			j := j
			eg.Go(func() error {
				_, err = client.PutFile(repo, commit.ID, fmt.Sprintf("dir%d/file%d", i, j), strings.NewReader("foo\n"))
				return err
			})
		}
	}
	require.NoError(t, eg.Wait())
	require.NoError(t, client.FinishCommit(repo, commit.ID))
	for i := 0; i < 25; i++ {
		files, err := client.ListFile(repo, commit.ID, fmt.Sprintf("dir%d", i))
		require.NoError(t, err)
		require.Equal(t, 25, len(files))
	}
}

func TestStartCommitLatestOnBranch(t *testing.T) {
	client := GetPachClient(t)

	repo := "test"
	require.NoError(t, client.CreateRepo(repo))

	commit1, err := client.StartCommit(repo, "master")
	require.NoError(t, err)
	require.NoError(t, client.FinishCommit(repo, commit1.ID))

	commit2, err := client.StartCommit(repo, "master")
	require.NoError(t, err)

	require.NoError(t, client.FinishCommit(repo, commit2.ID))

	commit3, err := client.StartCommit(repo, "master")
	require.NoError(t, err)
	require.NoError(t, client.FinishCommit(repo, commit3.ID))

	commitInfo, err := client.InspectCommit(repo, "master")
	require.Equal(t, commit3.ID, commitInfo.Commit.ID)
}

func TestSetBranchTwice(t *testing.T) {
	client := GetPachClient(t)

	repo := "test"
	require.NoError(t, client.CreateRepo(repo))

	commit1, err := client.StartCommit(repo, "")
	require.NoError(t, err)
	require.NoError(t, client.SetBranch(repo, commit1.ID, "master"))
	require.NoError(t, client.FinishCommit(repo, commit1.ID))

	commit2, err := client.StartCommit(repo, "")
	require.NoError(t, err)
	require.NoError(t, client.SetBranch(repo, commit2.ID, "master"))
	require.NoError(t, client.FinishCommit(repo, commit2.ID))

	branches, err := client.ListBranch(repo)
	require.NoError(t, err)

	require.Equal(t, 1, len(branches))
	require.Equal(t, "master", branches[0].Name)
	require.Equal(t, commit2.ID, branches[0].Head.ID)
}

func TestSyncPullPush(t *testing.T) {
	client := GetPachClient(t)

	repo1 := "repo1"
	require.NoError(t, client.CreateRepo(repo1))

	commit1, err := client.StartCommit(repo1, "master")
	require.NoError(t, err)
	_, err = client.PutFile(repo1, commit1.ID, "foo", strings.NewReader("foo\n"))
	require.NoError(t, err)
	_, err = client.PutFile(repo1, commit1.ID, "dir/bar", strings.NewReader("bar\n"))
	require.NoError(t, err)
	require.NoError(t, client.FinishCommit(repo1, commit1.ID))

	tmpDir, err := ioutil.TempDir("/tmp", "pfs")
	require.NoError(t, err)

	puller := pfssync.NewPuller()
	require.NoError(t, puller.Pull(client, tmpDir, repo1, commit1.ID, "", false, false, 2, nil, ""))
	_, err = puller.CleanUp()
	require.NoError(t, err)

	repo2 := "repo2"
	require.NoError(t, client.CreateRepo(repo2))

	commit2, err := client.StartCommit(repo2, "master")
	require.NoError(t, err)

	require.NoError(t, pfssync.Push(client, tmpDir, commit2, false))
	require.NoError(t, client.FinishCommit(repo2, commit2.ID))

	var buffer bytes.Buffer
	require.NoError(t, client.GetFile(repo2, commit2.ID, "foo", 0, 0, &buffer))
	require.Equal(t, "foo\n", buffer.String())
	buffer.Reset()
	require.NoError(t, client.GetFile(repo2, commit2.ID, "dir/bar", 0, 0, &buffer))
	require.Equal(t, "bar\n", buffer.String())

	fileInfos, err := client.ListFile(repo2, commit2.ID, "")
	require.NoError(t, err)
	require.Equal(t, 2, len(fileInfos))

	commit3, err := client.StartCommit(repo2, "master")
	require.NoError(t, err)

	// Test the overwrite flag.
	// After this Push operation, all files should still look the same, since
	// the old files were overwritten.
	require.NoError(t, pfssync.Push(client, tmpDir, commit3, true))
	require.NoError(t, client.FinishCommit(repo2, commit3.ID))

	buffer.Reset()
	require.NoError(t, client.GetFile(repo2, commit3.ID, "foo", 0, 0, &buffer))
	require.Equal(t, "foo\n", buffer.String())
	buffer.Reset()
	require.NoError(t, client.GetFile(repo2, commit3.ID, "dir/bar", 0, 0, &buffer))
	require.Equal(t, "bar\n", buffer.String())

	fileInfos, err = client.ListFile(repo2, commit3.ID, "")
	require.NoError(t, err)
	require.Equal(t, 2, len(fileInfos))

	// Test Lazy files
	tmpDir2, err := ioutil.TempDir("/tmp", "pfs")
	require.NoError(t, err)

	puller = pfssync.NewPuller()
	require.NoError(t, puller.Pull(client, tmpDir2, repo1, "master", "", true, false, 2, nil, ""))

	data, err := ioutil.ReadFile(path.Join(tmpDir2, "dir/bar"))
	require.NoError(t, err)
	require.Equal(t, "bar\n", string(data))

	_, err = puller.CleanUp()
	require.NoError(t, err)
}

func TestSyncFile(t *testing.T) {
	client := GetPachClient(t)

	repo := "repo"
	require.NoError(t, client.CreateRepo(repo))

	content1 := generateRandomString(int(pfs.ChunkSize))

	commit1, err := client.StartCommit(repo, "master")
	require.NoError(t, err)
	require.NoError(t, pfssync.PushFile(client, client, &pfs.File{
		Commit: commit1,
		Path:   "file",
	}, strings.NewReader(content1)))
	require.NoError(t, client.FinishCommit(repo, commit1.ID))

	var buffer bytes.Buffer
	require.NoError(t, client.GetFile(repo, commit1.ID, "file", 0, 0, &buffer))
	require.Equal(t, content1, buffer.String())

	content2 := generateRandomString(int(pfs.ChunkSize * 2))

	commit2, err := client.StartCommit(repo, "master")
	require.NoError(t, err)
	require.NoError(t, pfssync.PushFile(client, client, &pfs.File{
		Commit: commit2,
		Path:   "file",
	}, strings.NewReader(content2)))
	require.NoError(t, client.FinishCommit(repo, commit2.ID))

	buffer.Reset()
	require.NoError(t, client.GetFile(repo, commit2.ID, "file", 0, 0, &buffer))
	require.Equal(t, content2, buffer.String())

	content3 := content2 + generateRandomString(int(pfs.ChunkSize))

	commit3, err := client.StartCommit(repo, "master")
	require.NoError(t, err)
	require.NoError(t, pfssync.PushFile(client, client, &pfs.File{
		Commit: commit3,
		Path:   "file",
	}, strings.NewReader(content3)))
	require.NoError(t, client.FinishCommit(repo, commit3.ID))

	buffer.Reset()
	require.NoError(t, client.GetFile(repo, commit3.ID, "file", 0, 0, &buffer))
	require.Equal(t, content3, buffer.String())
}

func TestSyncEmptyDir(t *testing.T) {
	client := GetPachClient(t)

	repo := "repo"
	require.NoError(t, client.CreateRepo(repo))

	commit, err := client.StartCommit(repo, "master")
	require.NoError(t, err)
	require.NoError(t, client.FinishCommit(repo, commit.ID))

	tmpDir, err := ioutil.TempDir("/tmp", "pfs")
	require.NoError(t, err)

	// We want to make sure that Pull creates an empty directory
	// when the path that we are cloning is empty.
	dir := filepath.Join(tmpDir, "tmp")

	puller := pfssync.NewPuller()
	require.NoError(t, puller.Pull(client, dir, repo, commit.ID, "", false, false, 0, nil, ""))
	_, err = os.Stat(dir)
	require.NoError(t, err)
	_, err = puller.CleanUp()
	require.NoError(t, err)
}

func TestFlush(t *testing.T) {
	client := GetPachClient(t)
	require.NoError(t, client.CreateRepo("A"))
	require.NoError(t, client.CreateRepo("B"))
	require.NoError(t, client.CreateBranch("B", "master", "", []*pfs.Branch{pclient.NewBranch("A", "master")}))
	ACommit, err := client.StartCommit("A", "master")
	require.NoError(t, err)
	require.NoError(t, client.FinishCommit("A", "master"))
	require.NoError(t, client.FinishCommit("B", "master"))
	commitInfoIter, err := client.FlushCommit([]*pfs.Commit{pclient.NewCommit("A", ACommit.ID)}, nil)
	require.NoError(t, err)
	commitInfos, err := collectCommitInfos(commitInfoIter)
	require.NoError(t, err)
	require.Equal(t, 1, len(commitInfos))
}

// TestFlush2 implements the following DAG:
// A ─▶ B ─▶ C ─▶ D
func TestFlush2(t *testing.T) {
	client := GetPachClient(t)
	require.NoError(t, client.CreateRepo("A"))
	require.NoError(t, client.CreateRepo("B"))
	require.NoError(t, client.CreateRepo("C"))
	require.NoError(t, client.CreateRepo("D"))
	require.NoError(t, client.CreateBranch("B", "master", "", []*pfs.Branch{pclient.NewBranch("A", "master")}))
	require.NoError(t, client.CreateBranch("C", "master", "", []*pfs.Branch{pclient.NewBranch("B", "master")}))
	require.NoError(t, client.CreateBranch("D", "master", "", []*pfs.Branch{pclient.NewBranch("C", "master")}))
	ACommit, err := client.StartCommit("A", "master")
	require.NoError(t, err)
	require.NoError(t, client.FinishCommit("A", "master"))

	// do the other commits in a goro so we can block for them
	go func() {
		require.NoError(t, client.FinishCommit("B", "master"))
		require.NoError(t, client.FinishCommit("C", "master"))
		require.NoError(t, client.FinishCommit("D", "master"))
	}()

	// Flush ACommit
	commitInfoIter, err := client.FlushCommit([]*pfs.Commit{pclient.NewCommit("A", ACommit.ID)}, nil)
	require.NoError(t, err)
	commitInfos, err := collectCommitInfos(commitInfoIter)
	require.NoError(t, err)
	require.Equal(t, 3, len(commitInfos))

	commitInfoIter, err = client.FlushCommit(
		[]*pfs.Commit{pclient.NewCommit("A", ACommit.ID)},
		[]*pfs.Repo{pclient.NewRepo("C")},
	)
	require.NoError(t, err)
	commitInfos, err = collectCommitInfos(commitInfoIter)
	require.NoError(t, err)
	require.Equal(t, 1, len(commitInfos))
}

// A
//  ╲
//   ◀
//    C
//   ◀
//  ╱
// B
func TestFlush3(t *testing.T) {
	client := GetPachClient(t)
	require.NoError(t, client.CreateRepo("A"))
	require.NoError(t, client.CreateRepo("B"))
	require.NoError(t, client.CreateRepo("C"))

	require.NoError(t, client.CreateBranch("C", "master", "", []*pfs.Branch{pclient.NewBranch("A", "master"), pclient.NewBranch("B", "master")}))

	ACommit, err := client.StartCommit("A", "master")
	require.NoError(t, err)
	require.NoError(t, client.FinishCommit("A", ACommit.ID))
	require.NoError(t, client.FinishCommit("C", "master"))
	BCommit, err := client.StartCommit("B", "master")
	require.NoError(t, err)
	require.NoError(t, client.FinishCommit("B", BCommit.ID))
	require.NoError(t, client.FinishCommit("C", "master"))

	BCommit, err = client.StartCommit("B", "master")
	require.NoError(t, err)
	require.NoError(t, client.FinishCommit("B", BCommit.ID))
	require.NoError(t, client.FinishCommit("C", "master"))

	commitIter, err := client.FlushCommit([]*pfs.Commit{pclient.NewCommit("B", BCommit.ID), pclient.NewCommit("A", ACommit.ID)}, nil)
	require.NoError(t, err)
	commitInfos, err := collectCommitInfos(commitIter)
	require.NoError(t, err)
	require.Equal(t, 1, len(commitInfos))

	require.Equal(t, commitInfos[0].Commit.Repo.Name, "C")
}

func TestFlushCommitWithNoDownstreamRepos(t *testing.T) {
	c := GetPachClient(t)
	repo := "test"
	require.NoError(t, c.CreateRepo(repo))
	commit, err := c.StartCommit(repo, "master")
	require.NoError(t, err)
	require.NoError(t, c.FinishCommit(repo, commit.ID))
	commitIter, err := c.FlushCommit([]*pfs.Commit{pclient.NewCommit(repo, commit.ID)}, nil)
	require.NoError(t, err)
	commitInfos, err := collectCommitInfos(commitIter)
	require.NoError(t, err)
	require.Equal(t, 0, len(commitInfos))
}

func TestFlushOpenCommit(t *testing.T) {

	client := GetPachClient(t)
	require.NoError(t, client.CreateRepo("A"))
	require.NoError(t, client.CreateRepo("B"))
	require.NoError(t, client.CreateBranch("B", "master", "", []*pfs.Branch{pclient.NewBranch("A", "master")}))
	ACommit, err := client.StartCommit("A", "master")
	require.NoError(t, err)

	// do the other commits in a goro so we can block for them
	go func() {
		time.Sleep(5 * time.Second)
		require.NoError(t, client.FinishCommit("A", "master"))
		require.NoError(t, client.FinishCommit("B", "master"))
	}()

	// Flush ACommit
	commitIter, err := client.FlushCommit([]*pfs.Commit{pclient.NewCommit("A", ACommit.ID)}, nil)
	require.NoError(t, err)
	commitInfos, err := collectCommitInfos(commitIter)
	require.NoError(t, err)
	require.Equal(t, 1, len(commitInfos))
}

func TestEmptyFlush(t *testing.T) {

	client := GetPachClient(t)
	commitIter, err := client.FlushCommit(nil, nil)
	require.NoError(t, err)
	_, err = collectCommitInfos(commitIter)
	require.YesError(t, err)
}

func TestFlushNonExistentCommit(t *testing.T) {

	c := GetPachClient(t)
	iter, err := c.FlushCommit([]*pfs.Commit{pclient.NewCommit("fake-repo", "fake-commit")}, nil)
	require.NoError(t, err)
	_, err = collectCommitInfos(iter)
	require.YesError(t, err)
	repo := "FlushNonExistentCommit"
	require.NoError(t, c.CreateRepo(repo))
	_, err = c.FlushCommit([]*pfs.Commit{pclient.NewCommit(repo, "fake-commit")}, nil)
	require.NoError(t, err)
	_, err = collectCommitInfos(iter)
	require.YesError(t, err)
}

func TestPutFileSplit(t *testing.T) {
	if testing.Short() {
		t.Skip("Skipping integration tests in short mode")
	}

	c := GetPachClient(t)
	// create repos
	repo := tu.UniqueString("TestPutFileSplit")
	require.NoError(t, c.CreateRepo(repo))
	commit, err := c.StartCommit(repo, "master")
	require.NoError(t, err)
	_, err = c.PutFileSplit(repo, commit.ID, "none", pfs.Delimiter_NONE, 0, 0, false, strings.NewReader("foo\nbar\nbuz\n"), nil, nil)
	require.NoError(t, err)
	_, err = c.PutFileSplit(repo, commit.ID, "line", pfs.Delimiter_LINE, 0, 0, false, strings.NewReader("foo\nbar\nbuz\n"), nil, nil)
	require.NoError(t, err)
	_, err = c.PutFileSplit(repo, commit.ID, "line", pfs.Delimiter_LINE, 0, 0, false, strings.NewReader("foo\nbar\nbuz\n"), nil, nil)
	require.NoError(t, err)
	_, err = c.PutFileSplit(repo, commit.ID, "line2", pfs.Delimiter_LINE, 2, 0, false, strings.NewReader("foo\nbar\nbuz\nfiz\n"), nil, nil)
	require.NoError(t, err)
	_, err = c.PutFileSplit(repo, commit.ID, "line3", pfs.Delimiter_LINE, 0, 8, false, strings.NewReader("foo\nbar\nbuz\nfiz\n"), nil, nil)
	require.NoError(t, err)
	_, err = c.PutFileSplit(repo, commit.ID, "json", pfs.Delimiter_JSON, 0, 0, false, strings.NewReader("{}{}{}{}{}{}{}{}{}{}"), nil, nil)
	require.NoError(t, err)
	_, err = c.PutFileSplit(repo, commit.ID, "json", pfs.Delimiter_JSON, 0, 0, false, strings.NewReader("{}{}{}{}{}{}{}{}{}{}"), nil, nil)
	require.NoError(t, err)
	_, err = c.PutFileSplit(repo, commit.ID, "json2", pfs.Delimiter_JSON, 2, 0, false, strings.NewReader("{}{}{}{}"), nil, nil)
	require.NoError(t, err)
	_, err = c.PutFileSplit(repo, commit.ID, "json3", pfs.Delimiter_JSON, 0, 4, false, strings.NewReader("{}{}{}{}"), nil, nil)
	require.NoError(t, err)

	files, err := c.ListFile(repo, commit.ID, "line2")
	require.NoError(t, err)
	require.Equal(t, 2, len(files))
	for _, fileInfo := range files {
		require.Equal(t, uint64(8), fileInfo.SizeBytes)
	}

	require.NoError(t, c.FinishCommit(repo, commit.ID))
	commit2, err := c.StartCommit(repo, "master")
	require.NoError(t, err)
	_, err = c.PutFileSplit(repo, commit2.ID, "line", pfs.Delimiter_LINE, 0, 0, false, strings.NewReader("foo\nbar\nbuz\n"), nil, nil)
	require.NoError(t, err)
	_, err = c.PutFileSplit(repo, commit2.ID, "json", pfs.Delimiter_JSON, 0, 0, false, strings.NewReader("{}{}{}{}{}{}{}{}{}{}"), nil, nil)
	require.NoError(t, err)

	files, err = c.ListFile(repo, commit2.ID, "line")
	require.NoError(t, err)
	require.Equal(t, 9, len(files))
	for _, fileInfo := range files {
		require.Equal(t, uint64(4), fileInfo.SizeBytes)
	}

	require.NoError(t, c.FinishCommit(repo, commit2.ID))
	fileInfo, err := c.InspectFile(repo, commit.ID, "none")
	require.NoError(t, err)
	require.Equal(t, pfs.FileType_FILE, fileInfo.FileType)
	files, err = c.ListFile(repo, commit.ID, "line")
	require.NoError(t, err)
	require.Equal(t, 6, len(files))
	for _, fileInfo := range files {
		require.Equal(t, uint64(4), fileInfo.SizeBytes)
	}
	files, err = c.ListFile(repo, commit2.ID, "line")
	require.NoError(t, err)
	require.Equal(t, 9, len(files))
	for _, fileInfo := range files {
		require.Equal(t, uint64(4), fileInfo.SizeBytes)
	}
	files, err = c.ListFile(repo, commit.ID, "line2")
	require.NoError(t, err)
	require.Equal(t, 2, len(files))
	for _, fileInfo := range files {
		require.Equal(t, uint64(8), fileInfo.SizeBytes)
	}
	files, err = c.ListFile(repo, commit.ID, "line3")
	require.NoError(t, err)
	require.Equal(t, 2, len(files))
	for _, fileInfo := range files {
		require.Equal(t, uint64(8), fileInfo.SizeBytes)
	}
	files, err = c.ListFile(repo, commit.ID, "json")
	require.NoError(t, err)
	require.Equal(t, 20, len(files))
	for _, fileInfo := range files {
		require.Equal(t, uint64(2), fileInfo.SizeBytes)
	}
	files, err = c.ListFile(repo, commit2.ID, "json")
	require.NoError(t, err)
	require.Equal(t, 30, len(files))
	for _, fileInfo := range files {
		require.Equal(t, uint64(2), fileInfo.SizeBytes)
	}
	files, err = c.ListFile(repo, commit.ID, "json2")
	require.NoError(t, err)
	require.Equal(t, 2, len(files))
	for _, fileInfo := range files {
		require.Equal(t, uint64(4), fileInfo.SizeBytes)
	}
	files, err = c.ListFile(repo, commit.ID, "json3")
	require.NoError(t, err)
	require.Equal(t, 2, len(files))
	for _, fileInfo := range files {
		require.Equal(t, uint64(4), fileInfo.SizeBytes)
	}
}

func TestPutFileSplitBig(t *testing.T) {
	if testing.Short() {
		t.Skip("Skipping integration tests in short mode")
	}

	c := GetPachClient(t)
	// create repos
	repo := tu.UniqueString("TestPutFileSplitBig")
	require.NoError(t, c.CreateRepo(repo))
	commit, err := c.StartCommit(repo, "master")
	require.NoError(t, err)
	w, err := c.PutFileSplitWriter(repo, commit.ID, "line", pfs.Delimiter_LINE, 0, 0, false, nil, nil)
	require.NoError(t, err)
	for i := 0; i < 1000; i++ {
		_, err = w.Write([]byte("foo\n"))
		require.NoError(t, err)
	}
	require.NoError(t, w.Close())
	require.NoError(t, c.FinishCommit(repo, commit.ID))
	files, err := c.ListFile(repo, commit.ID, "line")
	require.NoError(t, err)
	require.Equal(t, 1000, len(files))
	for _, fileInfo := range files {
		require.Equal(t, uint64(4), fileInfo.SizeBytes)
	}
}

func TestDiff(t *testing.T) {
	if testing.Short() {
		t.Skip("Skipping integration tests in short mode")
	}

	c := GetPachClient(t)
	repo := tu.UniqueString("TestDiff")
	require.NoError(t, c.CreateRepo(repo))

	// Write foo
	_, err := c.StartCommit(repo, "master")
	require.NoError(t, err)
	_, err = c.PutFile(repo, "master", "foo", strings.NewReader("foo\n"))
	require.NoError(t, err)

	newFiles, oldFiles, err := c.DiffFile(repo, "master", "", "", "", "", false)
	require.NoError(t, err)
	require.Equal(t, 1, len(newFiles))
	require.Equal(t, "foo", newFiles[0].File.Path)
	require.Equal(t, 0, len(oldFiles))

	require.NoError(t, c.FinishCommit(repo, "master"))

	newFiles, oldFiles, err = c.DiffFile(repo, "master", "", "", "", "", false)
	require.NoError(t, err)
	require.Equal(t, 1, len(newFiles))
	require.Equal(t, "foo", newFiles[0].File.Path)
	require.Equal(t, 0, len(oldFiles))

	// Change the value of foo
	_, err = c.StartCommit(repo, "master")
	require.NoError(t, err)
	require.NoError(t, c.DeleteFile(repo, "master", "foo"))
	_, err = c.PutFile(repo, "master", "foo", strings.NewReader("not foo\n"))
	require.NoError(t, err)

	newFiles, oldFiles, err = c.DiffFile(repo, "master", "", "", "", "", false)
	require.NoError(t, err)
	require.Equal(t, 1, len(newFiles))
	require.Equal(t, "foo", newFiles[0].File.Path)
	require.Equal(t, 1, len(oldFiles))
	require.Equal(t, "foo", oldFiles[0].File.Path)

	require.NoError(t, c.FinishCommit(repo, "master"))

	newFiles, oldFiles, err = c.DiffFile(repo, "master", "", "", "", "", false)
	require.NoError(t, err)
	require.Equal(t, 1, len(newFiles))
	require.Equal(t, "foo", newFiles[0].File.Path)
	require.Equal(t, 1, len(oldFiles))
	require.Equal(t, "foo", oldFiles[0].File.Path)

	// Write bar
	_, err = c.StartCommit(repo, "master")
	require.NoError(t, err)
	_, err = c.PutFile(repo, "master", "bar", strings.NewReader("bar\n"))
	require.NoError(t, err)

	newFiles, oldFiles, err = c.DiffFile(repo, "master", "", "", "", "", false)
	require.NoError(t, err)
	require.Equal(t, 1, len(newFiles))
	require.Equal(t, "bar", newFiles[0].File.Path)
	require.Equal(t, 0, len(oldFiles))

	require.NoError(t, c.FinishCommit(repo, "master"))

	newFiles, oldFiles, err = c.DiffFile(repo, "master", "", "", "", "", false)
	require.NoError(t, err)
	require.Equal(t, 1, len(newFiles))
	require.Equal(t, "bar", newFiles[0].File.Path)
	require.Equal(t, 0, len(oldFiles))

	// Delete bar
	_, err = c.StartCommit(repo, "master")
	require.NoError(t, err)
	require.NoError(t, c.DeleteFile(repo, "master", "bar"))

	newFiles, oldFiles, err = c.DiffFile(repo, "master", "", "", "", "", false)
	require.NoError(t, err)
	require.Equal(t, 0, len(newFiles))
	require.Equal(t, 1, len(oldFiles))
	require.Equal(t, "bar", oldFiles[0].File.Path)

	require.NoError(t, c.FinishCommit(repo, "master"))

	newFiles, oldFiles, err = c.DiffFile(repo, "master", "", "", "", "", false)
	require.NoError(t, err)
	require.Equal(t, 0, len(newFiles))
	require.Equal(t, 1, len(oldFiles))
	require.Equal(t, "bar", oldFiles[0].File.Path)

	// Write dir/fizz and dir/buzz
	_, err = c.StartCommit(repo, "master")
	require.NoError(t, err)
	_, err = c.PutFile(repo, "master", "dir/fizz", strings.NewReader("fizz\n"))
	require.NoError(t, err)
	_, err = c.PutFile(repo, "master", "dir/buzz", strings.NewReader("buzz\n"))
	require.NoError(t, err)

	newFiles, oldFiles, err = c.DiffFile(repo, "master", "", "", "", "", false)
	require.NoError(t, err)
	require.Equal(t, 2, len(newFiles))
	require.Equal(t, 0, len(oldFiles))

	require.NoError(t, c.FinishCommit(repo, "master"))

	newFiles, oldFiles, err = c.DiffFile(repo, "master", "", "", "", "", false)
	require.NoError(t, err)
	require.Equal(t, 2, len(newFiles))
	require.Equal(t, 0, len(oldFiles))

	// Modify dir/fizz
	_, err = c.StartCommit(repo, "master")
	require.NoError(t, err)
	_, err = c.PutFile(repo, "master", "dir/fizz", strings.NewReader("fizz\n"))
	require.NoError(t, err)

	newFiles, oldFiles, err = c.DiffFile(repo, "master", "", "", "", "", false)
	require.NoError(t, err)
	require.Equal(t, 1, len(newFiles))
	require.Equal(t, "dir/fizz", newFiles[0].File.Path)
	require.Equal(t, 1, len(oldFiles))
	require.Equal(t, "dir/fizz", oldFiles[0].File.Path)

	require.NoError(t, c.FinishCommit(repo, "master"))

	newFiles, oldFiles, err = c.DiffFile(repo, "master", "", "", "", "", false)
	require.NoError(t, err)
	require.Equal(t, 1, len(newFiles))
	require.Equal(t, "dir/fizz", newFiles[0].File.Path)
	require.Equal(t, 1, len(oldFiles))
	require.Equal(t, "dir/fizz", oldFiles[0].File.Path)
}

func TestGlob(t *testing.T) {
	if testing.Short() {
		t.Skip("Skipping integration tests in short mode")
	}

	c := GetPachClient(t)
	repo := tu.UniqueString("TestGlob")
	require.NoError(t, c.CreateRepo(repo))

	// Write foo
	numFiles := 100
	_, err := c.StartCommit(repo, "master")
	require.NoError(t, err)
	for i := 0; i < numFiles; i++ {
		_, err = c.PutFile(repo, "master", fmt.Sprintf("file%d", i), strings.NewReader("1"))
		require.NoError(t, err)
		_, err = c.PutFile(repo, "master", fmt.Sprintf("dir1/file%d", i), strings.NewReader("2"))
		require.NoError(t, err)
		_, err = c.PutFile(repo, "master", fmt.Sprintf("dir2/dir3/file%d", i), strings.NewReader("3"))
		require.NoError(t, err)
	}

	fileInfos, err := c.GlobFile(repo, "master", "*")
	require.NoError(t, err)
	require.Equal(t, numFiles+2, len(fileInfos))
	fileInfos, err = c.GlobFile(repo, "master", "file*")
	require.NoError(t, err)
	require.Equal(t, numFiles, len(fileInfos))
	fileInfos, err = c.GlobFile(repo, "master", "dir1/*")
	require.NoError(t, err)
	require.Equal(t, numFiles, len(fileInfos))
	fileInfos, err = c.GlobFile(repo, "master", "dir2/dir3/*")
	require.NoError(t, err)
	require.Equal(t, numFiles, len(fileInfos))
	fileInfos, err = c.GlobFile(repo, "master", "*/*")
	require.NoError(t, err)
	require.Equal(t, numFiles+1, len(fileInfos))

	require.NoError(t, c.FinishCommit(repo, "master"))

	fileInfos, err = c.GlobFile(repo, "master", "*")
	require.NoError(t, err)
	require.Equal(t, numFiles+2, len(fileInfos))
	fileInfos, err = c.GlobFile(repo, "master", "file*")
	require.NoError(t, err)
	require.Equal(t, numFiles, len(fileInfos))
	fileInfos, err = c.GlobFile(repo, "master", "dir1/*")
	require.NoError(t, err)
	require.Equal(t, numFiles, len(fileInfos))
	fileInfos, err = c.GlobFile(repo, "master", "dir2/dir3/*")
	require.NoError(t, err)
	require.Equal(t, numFiles, len(fileInfos))
	fileInfos, err = c.GlobFile(repo, "master", "*/*")
	require.NoError(t, err)
	require.Equal(t, numFiles+1, len(fileInfos))

	// Test file glob
	fileInfos, err = c.ListFile(repo, "master", "*")
	require.NoError(t, err)
	require.Equal(t, numFiles*2+1, len(fileInfos))

	fileInfos, err = c.ListFile(repo, "master", "dir2/dir3/file1?")
	require.NoError(t, err)
	require.Equal(t, 10, len(fileInfos))

	fileInfos, err = c.ListFile(repo, "master", "dir?/*")
	require.NoError(t, err)
	require.Equal(t, numFiles*2, len(fileInfos))

	var output strings.Builder
	err = c.GetFile(repo, "master", "*", 0, 0, &output)
	require.Equal(t, numFiles, len(output.String()))

	output = strings.Builder{}
	err = c.GetFile(repo, "master", "dir2/dir3/file1?", 0, 0, &output)
	require.Equal(t, 10, len(output.String()))

	output = strings.Builder{}
	err = c.GetFile(repo, "master", "**file1?", 0, 0, &output)
	require.Equal(t, 30, len(output.String()))

	output = strings.Builder{}
	err = c.GetFile(repo, "master", "**file1", 0, 0, &output)
	require.True(t, strings.Contains(output.String(), "1"))
	require.True(t, strings.Contains(output.String(), "2"))
	require.True(t, strings.Contains(output.String(), "3"))

	output = strings.Builder{}
	err = c.GetFile(repo, "master", "**file1", 1, 1, &output)
	match, err := regexp.Match("[123]", []byte(output.String()))
	require.NoError(t, err)
	require.True(t, match)

	output = strings.Builder{}
	err = c.GetFile(repo, "master", "dir?", 0, 0, &output)
	require.YesError(t, err)

	output = strings.Builder{}
	err = c.GetFile(repo, "master", "", 0, 0, &output)
	require.YesError(t, err)

	output = strings.Builder{}
	err = c.GetFile(repo, "master", "garbage", 0, 0, &output)
	require.YesError(t, err)

	_, err = c.StartCommit(repo, "master")
	require.NoError(t, err)

	err = c.DeleteFile(repo, "master", "dir2/dir3/*")
	require.NoError(t, err)
	fileInfos, err = c.GlobFile(repo, "master", "**")
	require.NoError(t, err)
	require.Equal(t, numFiles*2+3, len(fileInfos))
	err = c.DeleteFile(repo, "master", "dir?/*")
	require.NoError(t, err)
	fileInfos, err = c.GlobFile(repo, "master", "**")
	require.NoError(t, err)
	require.Equal(t, numFiles+2, len(fileInfos))
	err = c.DeleteFile(repo, "master", "/")
	require.NoError(t, err)
	fileInfos, err = c.GlobFile(repo, "master", "**")
	require.NoError(t, err)
	require.Equal(t, 0, len(fileInfos))

	require.NoError(t, c.FinishCommit(repo, "master"))

	fileInfos, err = c.GlobFile(repo, "master", "**")
	require.NoError(t, err)
	require.Equal(t, 0, len(fileInfos))
}

func TestApplyWriteOrder(t *testing.T) {
	if testing.Short() {
		t.Skip("Skipping integration tests in short mode")
	}

	c := GetPachClient(t)
	repo := tu.UniqueString("TestApplyWriteOrder")
	require.NoError(t, c.CreateRepo(repo))

	// Test that fails when records are applied in lexicographic order
	// rather than mod revision order.
	_, err := c.StartCommit(repo, "master")
	require.NoError(t, err)
	_, err = c.PutFile(repo, "master", "/file", strings.NewReader(""))
	require.NoError(t, err)
	err = c.DeleteFile(repo, "master", "/")
	require.NoError(t, err)
	require.NoError(t, c.FinishCommit(repo, "master"))
	fileInfos, err := c.GlobFile(repo, "master", "**")
	require.NoError(t, err)
	require.Equal(t, 0, len(fileInfos))
}

func TestOverwrite(t *testing.T) {
	if testing.Short() {
		t.Skip("Skipping integration tests in short mode")
	}

	c := GetPachClient(t)
	repo := tu.UniqueString("TestGlob")
	require.NoError(t, c.CreateRepo(repo))

	// Write foo
	_, err := c.StartCommit(repo, "master")
	require.NoError(t, err)
	_, err = c.PutFile(repo, "master", "file1", strings.NewReader("foo"))
	_, err = c.PutFileSplit(repo, "master", "file2", pfs.Delimiter_LINE, 0, 0, false, strings.NewReader("foo\nbar\nbuz\n"), nil, nil)
	require.NoError(t, err)
	_, err = c.PutFileSplit(repo, "master", "file3", pfs.Delimiter_LINE, 0, 0, false, strings.NewReader("foo\nbar\nbuz\n"), nil, nil)
	require.NoError(t, err)
	require.NoError(t, c.FinishCommit(repo, "master"))
	_, err = c.StartCommit(repo, "master")
	require.NoError(t, err)
	_, err = c.PutFileOverwrite(repo, "master", "file1", strings.NewReader("bar"), 0)
	require.NoError(t, err)
	_, err = c.PutFileOverwrite(repo, "master", "file2", strings.NewReader("buzz"), 0)
	require.NoError(t, err)
	_, err = c.PutFileSplit(repo, "master", "file3", pfs.Delimiter_LINE, 0, 0, true, strings.NewReader("0\n1\n2\n"), nil, nil)
	require.NoError(t, err)
	require.NoError(t, c.FinishCommit(repo, "master"))
	var buffer bytes.Buffer
	require.NoError(t, c.GetFile(repo, "master", "file1", 0, 0, &buffer))
	require.Equal(t, "bar", buffer.String())
	buffer.Reset()
	require.NoError(t, c.GetFile(repo, "master", "file2", 0, 0, &buffer))
	require.Equal(t, "buzz", buffer.String())
	fileInfos, err := c.ListFile(repo, "master", "file3")
	require.NoError(t, err)
	require.Equal(t, 3, len(fileInfos))
	for i := 0; i < 3; i++ {
		buffer.Reset()
		require.NoError(t, c.GetFile(repo, "master", fmt.Sprintf("file3/%016x", i), 0, 0, &buffer))
		require.Equal(t, fmt.Sprintf("%d\n", i), buffer.String())
	}
}

func TestCopyFile(t *testing.T) {
	if testing.Short() {
		t.Skip("Skipping integration tests in short mode")
	}

	c := GetPachClient(t)
	repo := tu.UniqueString("TestCopyFile")
	require.NoError(t, c.CreateRepo(repo))
	_, err := c.StartCommit(repo, "master")
	require.NoError(t, err)
	numFiles := 5
	for i := 0; i < numFiles; i++ {
		_, err = c.PutFile(repo, "master", fmt.Sprintf("files/%d", i), strings.NewReader(fmt.Sprintf("foo %d\n", i)))
		require.NoError(t, err)
	}
	require.NoError(t, c.FinishCommit(repo, "master"))
	_, err = c.StartCommit(repo, "other")
	require.NoError(t, err)
	require.NoError(t, c.CopyFile(repo, "master", "files", repo, "other", "files", false))
	require.NoError(t, c.CopyFile(repo, "master", "files/0", repo, "other", "file0", false))
	require.NoError(t, c.FinishCommit(repo, "other"))
	for i := 0; i < numFiles; i++ {
		var b bytes.Buffer
		require.NoError(t, c.GetFile(repo, "other", fmt.Sprintf("files/%d", i), 0, 0, &b))
		require.Equal(t, fmt.Sprintf("foo %d\n", i), b.String())
	}
	var b bytes.Buffer
	require.NoError(t, c.GetFile(repo, "other", "file0", 0, 0, &b))
	require.Equal(t, "foo 0\n", b.String())
	_, err = c.StartCommit(repo, "other")
	require.NoError(t, c.CopyFile(repo, "other", "files/0", repo, "other", "files", true))
	require.NoError(t, c.FinishCommit(repo, "other"))
	b.Reset()
	require.NoError(t, c.GetFile(repo, "other", "files", 0, 0, &b))
	require.Equal(t, "foo 0\n", b.String())
}

func TestBuildCommit(t *testing.T) {
	if testing.Short() {
		t.Skip("Skipping integration tests in short mode")
	}

	c := GetPachClient(t)
	repo := tu.UniqueString("TestBuildCommit")
	require.NoError(t, c.CreateRepo(repo))

	tree1 := hashtree.NewHashTree()
	fooObj, fooSize, err := c.PutObject(strings.NewReader("foo\n"))
	require.NoError(t, err)
	require.NoError(t, tree1.PutFile("foo", []*pfs.Object{fooObj}, fooSize))
	tree1Finish, err := tree1.Finish()
	require.NoError(t, err)
	serialized, err := hashtree.Serialize(tree1Finish)
	require.NoError(t, err)
	tree1Obj, _, err := c.PutObject(bytes.NewReader(serialized))
	_, err = c.BuildCommit(repo, "master", "", tree1Obj.Hash)
	require.NoError(t, err)
	repoInfo, err := c.InspectRepo(repo)
	require.NoError(t, err)
	require.Equal(t, uint64(fooSize), repoInfo.SizeBytes)
	commitInfo, err := c.InspectCommit(repo, "master")
	require.NoError(t, err)
	require.Equal(t, uint64(fooSize), commitInfo.SizeBytes)

	barObj, barSize, err := c.PutObject(strings.NewReader("bar\n"))
	require.NoError(t, err)
	require.NoError(t, tree1.PutFile("bar", []*pfs.Object{barObj}, barSize))
	tree2Finish, err := tree1.Finish()
	require.NoError(t, err)
	serialized, err = hashtree.Serialize(tree2Finish)
	require.NoError(t, err)
	tree2Obj, _, err := c.PutObject(bytes.NewReader(serialized))
	_, err = c.BuildCommit(repo, "master", "", tree2Obj.Hash)
	require.NoError(t, err)
	repoInfo, err = c.InspectRepo(repo)
	require.NoError(t, err)
	require.Equal(t, uint64(fooSize+barSize), repoInfo.SizeBytes)
	commitInfo, err = c.InspectCommit(repo, "master")
	require.NoError(t, err)
	require.Equal(t, uint64(fooSize+barSize), commitInfo.SizeBytes)
}

func TestPropagateCommit(t *testing.T) {
	c := GetPachClient(t)
	repo1 := tu.UniqueString("TestPropagateCommit1")
	require.NoError(t, c.CreateRepo(repo1))
	repo2 := tu.UniqueString("TestPropagateCommit2")
	require.NoError(t, c.CreateRepo(repo2))
	require.NoError(t, c.CreateBranch(repo2, "master", "", []*pfs.Branch{pclient.NewBranch(repo1, "master")}))
	commit, err := c.StartCommit(repo1, "master")
	require.NoError(t, err)
	require.NoError(t, c.FinishCommit(repo1, commit.ID))
	commits, err := c.ListCommitByRepo(repo2)
	require.NoError(t, err)
	require.Equal(t, 1, len(commits))
}

// TestBackfillBranch implements the following DAG:
//
// A ──▶ C
//  ╲   ◀
//   ╲ ╱
//    ╳
//   ╱ ╲
// 	╱   ◀
// B ──▶ D
func TestBackfillBranch(t *testing.T) {
	c := GetPachClient(t)
	require.NoError(t, c.CreateRepo("A"))
	require.NoError(t, c.CreateRepo("B"))
	require.NoError(t, c.CreateRepo("C"))
	require.NoError(t, c.CreateRepo("D"))
	require.NoError(t, c.CreateBranch("C", "master", "", []*pfs.Branch{pclient.NewBranch("A", "master"), pclient.NewBranch("B", "master")}))
	_, err := c.StartCommit("A", "master")
	require.NoError(t, err)
	require.NoError(t, c.FinishCommit("A", "master"))
	require.NoError(t, c.FinishCommit("C", "master"))
	_, err = c.StartCommit("B", "master")
	require.NoError(t, err)
	require.NoError(t, c.FinishCommit("B", "master"))
	require.NoError(t, c.FinishCommit("C", "master"))
	commits, err := c.ListCommitByRepo("C")
	require.NoError(t, err)
	require.Equal(t, 2, len(commits))

	// Create a branch in D, it should receive a single commit for the heads of `A` and `B`.
	require.NoError(t, c.CreateBranch("D", "master", "", []*pfs.Branch{pclient.NewBranch("A", "master"), pclient.NewBranch("B", "master")}))
	commits, err = c.ListCommitByRepo("D")
	require.NoError(t, err)
	require.Equal(t, 1, len(commits))
}

// TestUpdateBranch tests the following DAG:
//
// A ─▶ B ─▶ C
//
// Then updates it to:
//
// A ─▶ B ─▶ C
//      ▲
// D ───╯
//
func TestUpdateBranch(t *testing.T) {
	c := GetPachClient(t)
	require.NoError(t, c.CreateRepo("A"))
	require.NoError(t, c.CreateRepo("B"))
	require.NoError(t, c.CreateRepo("C"))
	require.NoError(t, c.CreateRepo("D"))
	require.NoError(t, c.CreateBranch("B", "master", "", []*pfs.Branch{pclient.NewBranch("A", "master")}))
	require.NoError(t, c.CreateBranch("C", "master", "", []*pfs.Branch{pclient.NewBranch("B", "master")}))
	_, err := c.StartCommit("A", "master")
	require.NoError(t, err)
	require.NoError(t, c.FinishCommit("A", "master"))
	require.NoError(t, c.FinishCommit("B", "master"))
	require.NoError(t, c.FinishCommit("C", "master"))

	_, err = c.StartCommit("D", "master")
	require.NoError(t, err)
	require.NoError(t, c.FinishCommit("D", "master"))

	require.NoError(t, c.CreateBranch("B", "master", "", []*pfs.Branch{pclient.NewBranch("A", "master"), pclient.NewBranch("D", "master")}))
	require.NoError(t, c.FinishCommit("B", "master"))
	require.NoError(t, c.FinishCommit("C", "master"))
	cCommitInfo, err := c.InspectCommit("C", "master")
	require.NoError(t, err)
	require.Equal(t, 3, len(cCommitInfo.Provenance))
}

func TestBranchProvenance(t *testing.T) {
	c := GetPachClient(t)
	tests := [][]struct {
		name       string
		directProv []string
		err        bool
		expectProv map[string][]string
		expectSubv map[string][]string
	}{{
		{name: "A"},
		{name: "B", directProv: []string{"A"}},
		{name: "C", directProv: []string{"B"}},
		{name: "D", directProv: []string{"C", "A"},
			expectProv: map[string][]string{"A": nil, "B": {"A"}, "C": {"B", "A"}, "D": {"A", "B", "C"}},
			expectSubv: map[string][]string{"A": {"B", "C", "D"}, "B": {"C", "D"}, "C": {"D"}, "D": {}}},
		// A ─▶ B ─▶ C ─▶ D
		// ╰─────────────⬏
		{name: "B",
			expectProv: map[string][]string{"A": {}, "B": {}, "C": {"B"}, "D": {"A", "B", "C"}},
			expectSubv: map[string][]string{"A": {"D"}, "B": {"C", "D"}, "C": {"D"}, "D": {}}},
		// A    B ─▶ C ─▶ D
		// ╰─────────────⬏
	}, {
		{name: "A"},
		{name: "B", directProv: []string{"A"}},
		{name: "C", directProv: []string{"A", "B"}},
		{name: "D", directProv: []string{"C"},
			expectProv: map[string][]string{"A": {}, "B": {"A"}, "C": {"A", "B"}, "D": {"A", "B", "C"}},
			expectSubv: map[string][]string{"A": {"B", "C", "D"}, "B": {"C", "D"}, "C": {"D"}, "D": {}}},
		// A ─▶ B ─▶ C ─▶ D
		// ╰────────⬏
		{name: "C", directProv: []string{"B"},
			expectProv: map[string][]string{"A": {}, "B": {"A"}, "C": {"A", "B"}, "D": {"A", "B", "C"}},
			expectSubv: map[string][]string{"A": {"B", "C", "D"}, "B": {"C", "D"}, "C": {"D"}, "D": {}}},
		// A ─▶ B ─▶ C ─▶ D
	}, {
		{name: "A"},
		{name: "B"},
		{name: "C", directProv: []string{"A", "B"}},
		{name: "D", directProv: []string{"C"}},
		{name: "E", directProv: []string{"A", "D"},
			expectProv: map[string][]string{"A": {}, "B": {}, "C": {"A", "B"}, "D": {"A", "B", "C"}, "E": {"A", "B", "C", "D"}},
			expectSubv: map[string][]string{"A": {"C", "D", "E"}, "B": {"C", "D", "E"}, "C": {"D", "E"}, "D": {"E"}, "E": {}}},
		// A    B ─▶ C ─▶ D ─▶ E
		// ├────────⬏          ▲
		// ╰───────────────────╯
		{name: "C", directProv: []string{"B"},
			expectProv: map[string][]string{"A": {}, "B": {}, "C": {"B"}, "D": {"B", "C"}, "E": {"A", "B", "C", "D"}},
			expectSubv: map[string][]string{"A": {"E"}, "B": {"C", "D", "E"}, "C": {"D", "E"}, "D": {"E"}, "E": {}}},
		// A    B ─▶ C ─▶ D ─▶ E
		// ╰──────────────────⬏
	}, {
		{name: "A", directProv: []string{"A"}, err: true},
		{name: "A"},
		{name: "A", directProv: []string{"A"}, err: true},
		{name: "B", directProv: []string{"A"}},
		{name: "A", directProv: []string{"B"}, err: true},
	},
	}
	for i, test := range tests {
		t.Run(fmt.Sprintf("%d", i), func(t *testing.T) {
			repo := tu.UniqueString("repo")
			require.NoError(t, c.CreateRepo(repo))
			for iStep, step := range test {
				var provenance []*pfs.Branch
				for _, branch := range step.directProv {
					provenance = append(provenance, pclient.NewBranch(repo, branch))
				}
				err := c.CreateBranch(repo, step.name, "", provenance)
				if step.err {
					require.YesError(t, err, "%d> CreateBranch(\"%s\", %v)", iStep, step.name, step.directProv)
				} else {
					require.NoError(t, err, "%d> CreateBranch(\"%s\", %v)", iStep, step.name, step.directProv)
				}
				for branch, expectedProv := range step.expectProv {
					bi, err := c.InspectBranch(repo, branch)
					require.NoError(t, err)
					sort.Strings(expectedProv)
					require.Equal(t, len(expectedProv), len(bi.Provenance))
					for _, b := range bi.Provenance {
						i := sort.SearchStrings(expectedProv, b.Name)
						if i >= len(expectedProv) || expectedProv[i] != b.Name {
							t.Fatalf("provenance for %s contains: %s, but should only contain: %v", branch, b.Name, expectedProv)
						}
					}
				}
				for branch, expectedSubv := range step.expectSubv {
					bi, err := c.InspectBranch(repo, branch)
					require.NoError(t, err)
					sort.Strings(expectedSubv)
					require.Equal(t, len(expectedSubv), len(bi.Subvenance))
					for _, b := range bi.Subvenance {
						i := sort.SearchStrings(expectedSubv, b.Name)
						if i >= len(expectedSubv) || expectedSubv[i] != b.Name {
							t.Fatalf("subvenance for %s contains: %s, but should only contain: %v", branch, b.Name, expectedSubv)
						}
					}
				}
			}
		})
	}
	// t.Run("1", func(t *testing.T) {
	// 	c := getPachClient(t)
	// 	require.NoError(t, c.CreateRepo("A"))
	// 	require.NoError(t, c.CreateRepo("B"))
	// 	require.NoError(t, c.CreateRepo("C"))
	// 	require.NoError(t, c.CreateRepo("D"))

	// 	require.NoError(t, c.CreateBranch("B", "master", "", []*pfs.Branch{pclient.NewBranch("A", "master")}))
	// 	require.NoError(t, c.CreateBranch("C", "master", "", []*pfs.Branch{pclient.NewBranch("B", "master")}))
	// 	require.NoError(t, c.CreateBranch("D", "master", "", []*pfs.Branch{pclient.NewBranch("C", "master"), pclient.NewBranch("A", "master")}))

	// 	aMaster, err := c.InspectBranch("A", "master")
	// 	require.NoError(t, err)
	// 	require.Equal(t, 3, len(aMaster.Subvenance))

	// 	cMaster, err := c.InspectBranch("C", "master")
	// 	require.NoError(t, err)
	// 	require.Equal(t, 2, len(cMaster.Provenance))

	// 	dMaster, err := c.InspectBranch("D", "master")
	// 	require.NoError(t, err)
	// 	require.Equal(t, 3, len(dMaster.Provenance))

	// 	require.NoError(t, c.CreateBranch("B", "master", "", nil))

	// 	aMaster, err = c.InspectBranch("A", "master")
	// 	require.NoError(t, err)
	// 	require.Equal(t, 1, len(aMaster.Subvenance))

	// 	cMaster, err = c.InspectBranch("C", "master")
	// 	require.NoError(t, err)
	// 	require.Equal(t, 1, len(cMaster.Provenance))

	// 	dMaster, err = c.InspectBranch("D", "master")
	// 	require.NoError(t, err)
	// 	require.Equal(t, 3, len(dMaster.Provenance))
	// })
	// t.Run("2", func(t *testing.T) {
	// 	c := getPachClient(t)
	// 	require.NoError(t, c.CreateRepo("A"))
	// 	require.NoError(t, c.CreateRepo("B"))
	// 	require.NoError(t, c.CreateRepo("C"))
	// 	require.NoError(t, c.CreateRepo("D"))

	// 	require.NoError(t, c.CreateBranch("B", "master", "", []*pfs.Branch{pclient.NewBranch("A", "master")}))
	// 	require.NoError(t, c.CreateBranch("C", "master", "", []*pfs.Branch{pclient.NewBranch("B", "master"), pclient.NewBranch("A", "master")}))
	// 	require.NoError(t, c.CreateBranch("D", "master", "", []*pfs.Branch{pclient.NewBranch("C", "master")}))
	// })
}

func TestChildCommits(t *testing.T) {
	c := GetPachClient(t)
	require.NoError(t, c.CreateRepo("A"))
	require.NoError(t, c.CreateBranch("A", "master", "", nil))

	// Small helper function wrapping c.InspectCommit, because it's called a lot
	inspect := func(repo, commit string) *pfs.CommitInfo {
		commitInfo, err := c.InspectCommit(repo, commit)
		require.NoError(t, err)
		return commitInfo
	}

	commit1, err := c.StartCommit("A", "master")
	require.NoError(t, err)
	commits, err := c.ListCommit("A", "master", "", 0)
	t.Logf("%v", commits)
	require.NoError(t, c.FinishCommit("A", "master"))

	commit2, err := c.StartCommit("A", "master")
	require.NoError(t, err)

	// Inspect commit 1 and 2
	commit1Info, commit2Info := inspect("A", commit1.ID), inspect("A", commit2.ID)
	require.Equal(t, commit1.ID, commit2Info.ParentCommit.ID)
	require.ElementsEqualUnderFn(t, []string{commit2.ID}, commit1Info.ChildCommits, CommitToID)

	// Delete commit 2 and make sure it's removed from commit1.ChildCommits
	require.NoError(t, c.DeleteCommit("A", commit2.ID))
	commit1Info = inspect("A", commit1.ID)
	require.ElementsEqualUnderFn(t, nil, commit1Info.ChildCommits, CommitToID)

	// Re-create commit2, and create a third commit also extending from commit1.
	// Make sure both appear in commit1.children
	commit2, err = c.StartCommit("A", "master")
	require.NoError(t, err)
	require.NoError(t, c.FinishCommit("A", commit2.ID))
	commit3, err := c.PfsAPIClient.StartCommit(c.Ctx(), &pfs.StartCommitRequest{
		Parent: pclient.NewCommit("A", commit1.ID),
	})
	require.NoError(t, err)
	commit1Info = inspect("A", commit1.ID)
	require.ElementsEqualUnderFn(t, []string{commit2.ID, commit3.ID}, commit1Info.ChildCommits, CommitToID)

	// Delete commit3 and make sure commit1 has the right children
	require.NoError(t, c.DeleteCommit("A", commit3.ID))
	commit1Info = inspect("A", commit1.ID)
	require.ElementsEqualUnderFn(t, []string{commit2.ID}, commit1Info.ChildCommits, CommitToID)

	// Create a downstream branch in the same repo, then commit to "A" and make
	// sure the new HEAD commit is in the parent's children (i.e. test
	// propagateCommit)
	require.NoError(t, c.CreateBranch("A", "out", "", []*pfs.Branch{
		pclient.NewBranch("A", "master"),
	}))
	outCommit1ID := inspect("A", "out").Commit.ID
	commit3, err = c.StartCommit("A", "master")
	require.NoError(t, err)
	c.FinishCommit("A", commit3.ID)
	// Re-inspect outCommit1, which has been updated by StartCommit
	outCommit1, outCommit2 := inspect("A", outCommit1ID), inspect("A", "out")
	require.Equal(t, outCommit1.Commit.ID, outCommit2.ParentCommit.ID)
	require.ElementsEqualUnderFn(t, []string{outCommit2.Commit.ID}, outCommit1.ChildCommits, CommitToID)

	// create a new branch in a different repo and do the same test again
	require.NoError(t, c.CreateRepo("B"))
	require.NoError(t, c.CreateBranch("B", "master", "", []*pfs.Branch{
		pclient.NewBranch("A", "master"),
	}))
	bCommit1ID := inspect("B", "master").Commit.ID
	commit3, err = c.StartCommit("A", "master")
	require.NoError(t, err)
	c.FinishCommit("A", commit3.ID)
	// Re-inspect bCommit1, which has been updated by StartCommit
	bCommit1, bCommit2 := inspect("B", bCommit1ID), inspect("B", "master")
	require.Equal(t, bCommit1.Commit.ID, bCommit2.ParentCommit.ID)
	require.ElementsEqualUnderFn(t, []string{bCommit2.Commit.ID}, bCommit1.ChildCommits, CommitToID)

	// create a new branch in a different repo, then update it so that two commits
	// are generated. Make sure the second commit is in the parent's children
	require.NoError(t, c.CreateRepo("C"))
	require.NoError(t, c.CreateBranch("C", "master", "", []*pfs.Branch{
		pclient.NewBranch("A", "master"),
	}))
	cCommit1ID := inspect("C", "master").Commit.ID // Get new commit's ID
	require.NoError(t, c.CreateBranch("C", "master", "master", []*pfs.Branch{
		pclient.NewBranch("A", "master"),
		pclient.NewBranch("B", "master"),
	}))
	// Re-inspect cCommit1, which has been updated by CreateBranch
	cCommit1, cCommit2 := inspect("C", cCommit1ID), inspect("C", "master")
	require.Equal(t, cCommit1.Commit.ID, cCommit2.ParentCommit.ID)
	require.ElementsEqualUnderFn(t, []string{cCommit2.Commit.ID}, cCommit1.ChildCommits, CommitToID)
}

func TestStartCommitFork(t *testing.T) {
	c := GetPachClient(t)
	require.NoError(t, c.CreateRepo("A"))
	require.NoError(t, c.CreateBranch("A", "master", "", nil))
	commit, err := c.StartCommit("A", "master")
	require.NoError(t, err)
	c.FinishCommit("A", commit.ID)
	commit2, err := c.PfsAPIClient.StartCommit(c.Ctx(), &pfs.StartCommitRequest{
		Branch: "master2",
		Parent: pclient.NewCommit("A", "master"),
	})
	require.NoError(t, err)
	require.NoError(t, c.FinishCommit("A", commit2.ID))

	commits, err := c.ListCommit("A", "master2", "", 0)
	require.NoError(t, err)
	require.ElementsEqualUnderFn(t, []string{commit.ID, commit2.ID}, commits, CommitInfoToID)
}

// TestUpdateBranchNewOutputCommit tests the following corner case:
// A ──▶ C
// B
//
// Becomes:
//
// A  ╭▶ C
// B ─╯
//
// C should create a new output commit to process its unprocessed inputs in B
func TestUpdateBranchNewOutputCommit(t *testing.T) {
	c := GetPachClient(t)
	require.NoError(t, c.CreateRepo("A"))
	require.NoError(t, c.CreateRepo("B"))
	require.NoError(t, c.CreateRepo("C"))
	require.NoError(t, c.CreateBranch("A", "master", "", nil))
	require.NoError(t, c.CreateBranch("B", "master", "", nil))
	require.NoError(t, c.CreateBranch("C", "master", "",
		[]*pfs.Branch{pclient.NewBranch("A", "master")}))

	// Create commits in A and B
	commit, err := c.StartCommit("A", "master")
	require.NoError(t, err)
	c.FinishCommit("A", commit.ID)
	commit, err = c.StartCommit("B", "master")
	require.NoError(t, err)
	c.FinishCommit("A", commit.ID)

	// Check for first output commit in C
	commits, err := c.ListCommit("C", "master", "", 0)
	require.NoError(t, err)
	require.Equal(t, 1, len(commits))

	// Update the provenance of C/master and make sure it creates a new commit
	require.NoError(t, c.CreateBranch("C", "master", "master",
		[]*pfs.Branch{pclient.NewBranch("B", "master")}))
	commits, err = c.ListCommit("C", "master", "", 0)
	require.NoError(t, err)
	require.Equal(t, 2, len(commits))
}

// TestDeleteCommitBigSubvenance deletes a commit that is upstream of a large
// stack of pipeline outputs and makes sure that parenthood and such are handled
// correctly.
// DAG (dots are commits):
//  schema:
//   ...   ─────╮
//              │  pipeline:
//  logs:       ├─▶ .............
//   .......... ╯
// Tests:
//   there are four cases tested here, in this order (b/c easy setup)
// 1. Delete parent commit -> child rewritten to point to a live commit
// 2. Delete branch HEAD   -> output branch rewritten to point to a live commit
// 3. Delete branch HEAD   -> output branch rewritten to point to nil
// 4. Delete parent commit -> child rewritten to point to nil
func TestDeleteCommitBigSubvenance(t *testing.T) {
	c := GetPachClient(t)

	// two input repos, one with many commits (logs), and one with few (schema)
	require.NoError(t, c.CreateRepo("logs"))
	require.NoError(t, c.CreateRepo("schema"))

	// Commit to logs and schema (so that "pipeline" has an initial output commit,
	// and we can check that it updates this initial commit's child appropriately)
	for _, repo := range []string{"schema", "logs"} {
		commit, err := c.StartCommit(repo, "master")
		require.NoError(t, err)
		require.NoError(t, c.FinishCommit(repo, commit.ID))
	}

	// Create an output branch, in "pipeline"
	require.NoError(t, c.CreateRepo("pipeline"))
	require.NoError(t, c.CreateBranch("pipeline", "master", "", []*pfs.Branch{
		pclient.NewBranch("schema", "master"),
		pclient.NewBranch("logs", "master"),
	}))
	commits, err := c.ListCommit("pipeline", "master", "", 0)
	require.NoError(t, err)
	require.Equal(t, 1, len(commits))

	// Case 1
	// - Commit to "schema", creating a second output commit in 'pipeline' (this
	//   is bigSubvCommit)
	// - Commit to "logs" 10 more times, so that the commit to "schema" has 11
	//   commits in its subvenance
	// - Commit to "schema" again creating a 12th commit in 'pipeline'
	// - Delete bigSubvCommit
	// - Now there are 2 output commits in 'pipeline', and the parent of the first
	//   commit is the second commit (makes sure that the first commit's parent is
	//   rewritten back to the last live commit)
	bigSubvCommit, err := c.StartCommit("schema", "master")
	require.NoError(t, err)
	require.NoError(t, c.FinishCommit("schema", bigSubvCommit.ID))
	for i := 0; i < 10; i++ {
		commit, err := c.StartCommit("logs", "master")
		require.NoError(t, err)
		require.NoError(t, c.FinishCommit("logs", commit.ID))
	}
	commit, err := c.StartCommit("schema", "master")
	require.NoError(t, err)
	require.NoError(t, c.FinishCommit("schema", commit.ID))

	// Make sure there are 13 output commits in 'pipeline' to start (one from
	// creation, one from the second 'schema' commit, 10 from the 'logs' commits,
	// and one more from the third 'schema' commit)
	commits, err = c.ListCommit("pipeline", "master", "", 0)
	require.NoError(t, err)
	require.Equal(t, 13, len(commits))

	require.NoError(t, c.DeleteCommit("schema", bigSubvCommit.ID))

	commits, err = c.ListCommit("pipeline", "master", "", 0)
	require.NoError(t, err)
	require.Equal(t, 2, len(commits))
	require.Equal(t, commits[1].Commit.ID, commits[0].ParentCommit.ID)
	require.Equal(t, commits[1].ChildCommits[0].ID, commits[0].Commit.ID)

	// Case 2
	// - reset bigSubvCommit to be the head commit of 'schema/master'
	// - commit to 'logs' 10 more times
	// - delete bigSubvCommit
	// - Now there should be two commits in 'pipeline':
	//   - One started by DeleteCommit (with provenance schema/master and
	//     logs/masterand
	//   - The oldest commit in 'pipeline', from the setup
	// - The second commit is the parent of the first
	//
	// This makes sure that the branch pipeline/master is rewritten back to
	// the last live commit, and that it creates a new output commit when branches
	// have unprocesed HEAD commits
	commits, err = c.ListCommit("schema", "master", "", 0)
	require.NoError(t, err)
	require.Equal(t, 2, len(commits))
	bigSubvCommitInfo, err := c.InspectCommit("schema", "master")
	require.NoError(t, err)
	bigSubvCommit = bigSubvCommitInfo.Commit
	for i := 0; i < 10; i++ {
		commit, err = c.StartCommit("logs", "master")
		require.NoError(t, err)
		require.NoError(t, c.FinishCommit("logs", commit.ID))
	}

	require.NoError(t, c.DeleteCommit("schema", bigSubvCommit.ID))

	commits, err = c.ListCommit("pipeline", "master", "", 0)
	require.NoError(t, err)
	require.Equal(t, 2, len(commits))
	pipelineMaster, err := c.InspectCommit("pipeline", "master")
	require.NoError(t, err)
	require.Equal(t, pipelineMaster.Commit.ID, commits[0].Commit.ID)
	require.Equal(t, pipelineMaster.ParentCommit.ID, commits[1].Commit.ID)

	// Case 3
	// - reset bigSubvCommit to be the head of 'schema/master' (the only commit)
	// - commit to 'logs' 10 more times
	// - delete bigSubvCommit
	// - Now there should be one commit in 'pipeline' (started by DeleteCommit, to
	//   process 'logs/master' alone) and its parent should be nil
	//   (makes sure that the branch pipeline/master is rewritten back to nil)
	// - Further test: delete all commits in schema and logs, and make sure that
	//   'pipeline/master' actually points to nil, as there are no input commits
	commits, err = c.ListCommit("schema", "master", "", 0)
	require.NoError(t, err)
	require.Equal(t, 1, len(commits))
	bigSubvCommit = commits[0].Commit
	// bigSubvCommitInfo, err = c.InspectCommit(schema, "master")
	// require.NoError(t, err)
	// bigSubvCommit = bigSubvCommitInfo.Commit
	for i := 0; i < 10; i++ {
		commit, err = c.StartCommit("logs", "master")
		require.NoError(t, err)
		require.NoError(t, c.FinishCommit("logs", commit.ID))
	}

	require.NoError(t, c.DeleteCommit("schema", bigSubvCommit.ID))

	commits, err = c.ListCommit("pipeline", "master", "", 0)
	require.NoError(t, err)
	require.Equal(t, 1, len(commits))
	pipelineMaster, err = c.InspectCommit("pipeline", "master")
	require.NoError(t, err)
	require.Equal(t, pipelineMaster.Commit.ID, commits[0].Commit.ID)
	require.Nil(t, pipelineMaster.ParentCommit)

	// Delete all input commits--DeleteCommit should reset 'pipeline/master' to
	// nil, and should not create a new output commit this time
	commits, err = c.ListCommit("schema", "master", "", 0)
	require.NoError(t, err)
	for _, commitInfo := range commits {
		require.NoError(t, c.DeleteCommit("schema", commitInfo.Commit.ID))
	}
	commits, err = c.ListCommit("logs", "master", "", 0)
	require.NoError(t, err)
	for _, commitInfo := range commits {
		require.NoError(t, c.DeleteCommit("logs", commitInfo.Commit.ID))
	}
	commits, err = c.ListCommit("pipeline", "master", "", 0)
	require.NoError(t, err)
	require.Equal(t, 0, len(commits))
	pipelineMaster, err = c.InspectCommit("pipeline", "master")
	require.YesError(t, err)
	require.Matches(t, "has no head", err.Error())

	// Case 4
	// - commit to 'schema' and reset bigSubvCommit to be the head
	//   (bigSubvCommit is now the only commit in 'schema/master')
	// - Commit to 'logs' 10 more times
	// - Commit to schema again
	// - Delete bigSubvCommit
	// - Now there should be one commit in 'pipeline', and its parent is nil
	// (makes sure that the the commit is rewritten back to 'nil'
	// schema, logs, and pipeline are now all completely empty again
	commits, err = c.ListCommit("schema", "master", "", 0)
	require.NoError(t, err)
	require.Equal(t, 0, len(commits))
	bigSubvCommit, err = c.StartCommit("schema", "master")
	require.NoError(t, err)
	require.NoError(t, c.FinishCommit("schema", bigSubvCommit.ID))
	for i := 0; i < 10; i++ {
		commit, err = c.StartCommit("logs", "master")
		require.NoError(t, err)
		require.NoError(t, c.FinishCommit("logs", commit.ID))
	}
	commit, err = c.StartCommit("schema", "master")
	require.NoError(t, err)
	require.NoError(t, c.FinishCommit("schema", commit.ID))

	require.NoError(t, c.DeleteCommit("schema", bigSubvCommit.ID))

	commits, err = c.ListCommit("pipeline", "master", "", 0)
	require.NoError(t, err)
	require.Equal(t, 1, len(commits))
	pipelineMaster, err = c.InspectCommit("pipeline", "master")
	require.NoError(t, err)
	require.Nil(t, pipelineMaster.ParentCommit)
}

// TestDeleteCommitMultipleChildrenSingleCommit tests that when you have the
// following commit graph in a repo:
// c   d
//  ↘ ↙
//   b
//   ↓
//   a
//
// and you delete commit 'b', what you end up with is:
//
// c   d
//  ↘ ↙
//   a
func TestDeleteCommitMultipleChildrenSingleCommit(t *testing.T) {
	cli := GetPachClient(t)
	require.NoError(t, cli.CreateRepo("repo"))
	require.NoError(t, cli.CreateBranch("repo", "master", "", nil))

	// Create commits 'a' and 'b'
	a, err := cli.StartCommit("repo", "master")
	require.NoError(t, err)
	require.NoError(t, cli.FinishCommit("repo", a.ID))
	b, err := cli.StartCommit("repo", "master")
	require.NoError(t, err)
	require.NoError(t, cli.FinishCommit("repo", b.ID))

	// Create second branch
	require.NoError(t, cli.CreateBranch("repo", "master2", "master", nil))

	// Create commits 'c' and 'd'
	c, err := cli.StartCommit("repo", "master")
	require.NoError(t, err)
	require.NoError(t, cli.FinishCommit("repo", c.ID))
	d, err := cli.StartCommit("repo", "master2")
	require.NoError(t, err)
	require.NoError(t, cli.FinishCommit("repo", d.ID))

	// Collect info re: a, b, c, and d, and make sure that the parent/child
	// relationships are all correct
	aInfo, err := cli.InspectCommit("repo", a.ID)
	bInfo, err := cli.InspectCommit("repo", b.ID)
	cInfo, err := cli.InspectCommit("repo", c.ID)
	dInfo, err := cli.InspectCommit("repo", d.ID)

	require.Nil(t, aInfo.ParentCommit)
	require.ElementsEqualUnderFn(t, []string{b.ID}, aInfo.ChildCommits, CommitToID)

	require.Equal(t, a.ID, bInfo.ParentCommit.ID)
	require.ElementsEqualUnderFn(t, []string{c.ID, d.ID}, bInfo.ChildCommits, CommitToID)

	require.Equal(t, b.ID, cInfo.ParentCommit.ID)
	require.Equal(t, 0, len(cInfo.ChildCommits))

	require.Equal(t, b.ID, dInfo.ParentCommit.ID)
	require.Equal(t, 0, len(dInfo.ChildCommits))

	// Delete commit 'b'
	cli.DeleteCommit("repo", b.ID)

	// Collect info re: a, c, and d, and make sure that the parent/child
	// relationships are still correct
	aInfo, err = cli.InspectCommit("repo", a.ID)
	cInfo, err = cli.InspectCommit("repo", c.ID)
	dInfo, err = cli.InspectCommit("repo", d.ID)

	require.Nil(t, aInfo.ParentCommit)
	require.ElementsEqualUnderFn(t, []string{c.ID, d.ID}, aInfo.ChildCommits, CommitToID)

	require.Equal(t, a.ID, cInfo.ParentCommit.ID)
	require.Equal(t, 0, len(cInfo.ChildCommits))

	require.Equal(t, a.ID, dInfo.ParentCommit.ID)
	require.Equal(t, 0, len(dInfo.ChildCommits))
}

// TestDeleteCommitMultiLevelChildrenNilParent tests that when you have the
// following commit graph in a repo:
//
//    ↙f
//   c
//   ↓↙e
//   b
//   ↓↙d
//   a
//
// and you delete commits 'a', 'b' and 'c' (in a single call), what you end up
// with is:
//
// d e f
//  ↘↓↙
//  nil
func TestDeleteCommitMultiLevelChildrenNilParent(t *testing.T) {
	cli := GetPachClient(t)
	require.NoError(t, cli.CreateRepo("upstream1"))
	require.NoError(t, cli.CreateRepo("upstream2"))
	// commit to both inputs
	_, err := cli.StartCommit("upstream1", "master")
	require.NoError(t, err)
	require.NoError(t, cli.FinishCommit("upstream1", "master"))
	deleteMeCommit, err := cli.StartCommit("upstream2", "master")
	require.NoError(t, err)
	require.NoError(t, cli.FinishCommit("upstream2", "master"))

	// Create main repo (will have the commit graphs above
	require.NoError(t, cli.CreateRepo("repo"))
	require.NoError(t, cli.CreateBranch("repo", "master", "", []*pfs.Branch{
		pclient.NewBranch("upstream1", "master"),
		pclient.NewBranch("upstream2", "master"),
	}))

	// Create commit 'a'
	aInfo, err := cli.InspectCommit("repo", "master")
	require.NoError(t, err)
	a := aInfo.Commit
	require.NoError(t, cli.FinishCommit("repo", a.ID))

	// Create 'd'
	resp, err := cli.PfsAPIClient.StartCommit(cli.Ctx(), &pfs.StartCommitRequest{
		Parent: pclient.NewCommit("repo", a.ID),
	})
	require.NoError(t, err)
	d := pclient.NewCommit("repo", resp.ID)
	require.NoError(t, cli.FinishCommit("repo", resp.ID))

	// Create 'b'
	// (commit to upstream1, so that a & b have same prov commit in upstream2)
	_, err = cli.StartCommit("upstream1", "master")
	require.NoError(t, err)
	require.NoError(t, cli.FinishCommit("upstream1", "master"))
	bInfo, err := cli.InspectCommit("repo", "master")
	require.NoError(t, err)
	b := bInfo.Commit
	require.NoError(t, cli.FinishCommit("repo", b.ID))

	// Create 'e'
	resp, err = cli.PfsAPIClient.StartCommit(cli.Ctx(), &pfs.StartCommitRequest{
		Parent: pclient.NewCommit("repo", b.ID),
	})
	require.NoError(t, err)
	e := pclient.NewCommit("repo", resp.ID)
	require.NoError(t, cli.FinishCommit("repo", resp.ID))

	// Create 'c'
	// (commit to upstream1, so that a, b & c have same prov commit in upstream2)
	_, err = cli.StartCommit("upstream1", "master")
	require.NoError(t, err)
	require.NoError(t, cli.FinishCommit("upstream1", "master"))
	cInfo, err := cli.InspectCommit("repo", "master")
	require.NoError(t, err)
	c := cInfo.Commit
	require.NoError(t, cli.FinishCommit("repo", c.ID))

	// Create 'f'
	resp, err = cli.PfsAPIClient.StartCommit(cli.Ctx(), &pfs.StartCommitRequest{
		Parent: pclient.NewCommit("repo", c.ID),
	})
	require.NoError(t, err)
	f := pclient.NewCommit("repo", resp.ID)
	require.NoError(t, cli.FinishCommit("repo", resp.ID))

	// Make sure child/parent relationships are as shown in first diagram
	commits, err := cli.ListCommit("repo", "", "", 0)
	require.Equal(t, 6, len(commits))
	aInfo, err = cli.InspectCommit("repo", a.ID)
	require.NoError(t, err)
	bInfo, err = cli.InspectCommit("repo", b.ID)
	require.NoError(t, err)
	cInfo, err = cli.InspectCommit("repo", c.ID)
	require.NoError(t, err)
	dInfo, err := cli.InspectCommit("repo", d.ID)
	require.NoError(t, err)
	eInfo, err := cli.InspectCommit("repo", e.ID)
	require.NoError(t, err)
	fInfo, err := cli.InspectCommit("repo", f.ID)
	require.NoError(t, err)

	require.Nil(t, aInfo.ParentCommit)
	require.Equal(t, a.ID, bInfo.ParentCommit.ID)
	require.Equal(t, a.ID, dInfo.ParentCommit.ID)
	require.Equal(t, b.ID, cInfo.ParentCommit.ID)
	require.Equal(t, b.ID, eInfo.ParentCommit.ID)
	require.Equal(t, c.ID, fInfo.ParentCommit.ID)
	require.ElementsEqualUnderFn(t, []string{b.ID, d.ID}, aInfo.ChildCommits, CommitToID)
	require.ElementsEqualUnderFn(t, []string{c.ID, e.ID}, bInfo.ChildCommits, CommitToID)
	require.ElementsEqualUnderFn(t, []string{f.ID}, cInfo.ChildCommits, CommitToID)
	require.Nil(t, dInfo.ChildCommits)
	require.Nil(t, eInfo.ChildCommits)
	require.Nil(t, fInfo.ChildCommits)

	// Delete commit in upstream2, which deletes b & c
	require.NoError(t, cli.DeleteCommit("upstream2", deleteMeCommit.ID))

	// Re-read commit info to get new parents/children
	dInfo, err = cli.InspectCommit("repo", d.ID)
	require.NoError(t, err)
	eInfo, err = cli.InspectCommit("repo", e.ID)
	require.NoError(t, err)
	fInfo, err = cli.InspectCommit("repo", f.ID)
	require.NoError(t, err)

	// Make sure child/parent relationships are as shown in second diagram
	commits, err = cli.ListCommit("repo", "", "", 0)
	// Delete commit does start an additional output commit, but we're ignoring it
	require.Equal(t, 4, len(commits))
	require.Nil(t, eInfo.ParentCommit)
	require.Nil(t, fInfo.ParentCommit)
	require.Nil(t, dInfo.ChildCommits)
	require.Nil(t, eInfo.ChildCommits)
	require.Nil(t, fInfo.ChildCommits)
}

// Tests that when you have the following commit graph in a *downstream* repo:
//
//    ↙f
//   c
//   ↓↙e
//   b
//   ↓↙d
//   a
//
// and you delete commits 'b' and 'c' (in a single call), what you end up with
// is:
//
// d e f
//  ↘↓↙
//   a
// This makes sure that multiple live children are re-pointed at a live parent
// if appropriate
func TestDeleteCommitMultiLevelChildren(t *testing.T) {
	cli := GetPachClient(t)
	require.NoError(t, cli.CreateRepo("upstream1"))
	require.NoError(t, cli.CreateRepo("upstream2"))
	// commit to both inputs
	_, err := cli.StartCommit("upstream1", "master")
	require.NoError(t, err)
	require.NoError(t, cli.FinishCommit("upstream1", "master"))
	_, err = cli.StartCommit("upstream2", "master")
	require.NoError(t, err)
	require.NoError(t, cli.FinishCommit("upstream2", "master"))

	// Create main repo (will have the commit graphs above
	require.NoError(t, cli.CreateRepo("repo"))
	require.NoError(t, cli.CreateBranch("repo", "master", "", []*pfs.Branch{
		pclient.NewBranch("upstream1", "master"),
		pclient.NewBranch("upstream2", "master"),
	}))

	// Create commit 'a'
	aInfo, err := cli.InspectCommit("repo", "master")
	require.NoError(t, err)
	a := aInfo.Commit
	require.NoError(t, cli.FinishCommit("repo", a.ID))

	// Create 'd'
	resp, err := cli.PfsAPIClient.StartCommit(cli.Ctx(), &pfs.StartCommitRequest{
		Parent: pclient.NewCommit("repo", a.ID),
	})
	require.NoError(t, err)
	d := pclient.NewCommit("repo", resp.ID)
	require.NoError(t, cli.FinishCommit("repo", resp.ID))

	// Create 'b'
	// (a & b have same prov commit in upstream2, so this is the commit that will
	// be deleted, as both b and c are provenant on it)
	deleteMeCommit, err := cli.StartCommit("upstream1", "master")
	require.NoError(t, err)
	require.NoError(t, cli.FinishCommit("upstream1", "master"))
	bInfo, err := cli.InspectCommit("repo", "master")
	require.NoError(t, err)
	b := bInfo.Commit
	require.NoError(t, cli.FinishCommit("repo", b.ID))

	// Create 'e'
	resp, err = cli.PfsAPIClient.StartCommit(cli.Ctx(), &pfs.StartCommitRequest{
		Parent: pclient.NewCommit("repo", b.ID),
	})
	require.NoError(t, err)
	e := pclient.NewCommit("repo", resp.ID)
	require.NoError(t, cli.FinishCommit("repo", resp.ID))

	// Create 'c'
	// (commit to upstream2, so that b & c have same prov commit in upstream1)
	_, err = cli.StartCommit("upstream2", "master")
	require.NoError(t, err)
	require.NoError(t, cli.FinishCommit("upstream2", "master"))
	cInfo, err := cli.InspectCommit("repo", "master")
	require.NoError(t, err)
	c := cInfo.Commit
	require.NoError(t, cli.FinishCommit("repo", c.ID))

	// Create 'f'
	resp, err = cli.PfsAPIClient.StartCommit(cli.Ctx(), &pfs.StartCommitRequest{
		Parent: pclient.NewCommit("repo", c.ID),
	})
	require.NoError(t, err)
	f := pclient.NewCommit("repo", resp.ID)
	require.NoError(t, cli.FinishCommit("repo", resp.ID))

	// Make sure child/parent relationships are as shown in first diagram
	commits, err := cli.ListCommit("repo", "", "", 0)
	require.Equal(t, 6, len(commits))
	aInfo, err = cli.InspectCommit("repo", a.ID)
	require.NoError(t, err)
	bInfo, err = cli.InspectCommit("repo", b.ID)
	require.NoError(t, err)
	cInfo, err = cli.InspectCommit("repo", c.ID)
	require.NoError(t, err)
	dInfo, err := cli.InspectCommit("repo", d.ID)
	require.NoError(t, err)
	eInfo, err := cli.InspectCommit("repo", e.ID)
	require.NoError(t, err)
	fInfo, err := cli.InspectCommit("repo", f.ID)
	require.NoError(t, err)

	require.Nil(t, aInfo.ParentCommit)
	require.Equal(t, a.ID, bInfo.ParentCommit.ID)
	require.Equal(t, a.ID, dInfo.ParentCommit.ID)
	require.Equal(t, b.ID, cInfo.ParentCommit.ID)
	require.Equal(t, b.ID, eInfo.ParentCommit.ID)
	require.Equal(t, c.ID, fInfo.ParentCommit.ID)
	require.ElementsEqualUnderFn(t, []string{b.ID, d.ID}, aInfo.ChildCommits, CommitToID)
	require.ElementsEqualUnderFn(t, []string{c.ID, e.ID}, bInfo.ChildCommits, CommitToID)
	require.ElementsEqualUnderFn(t, []string{f.ID}, cInfo.ChildCommits, CommitToID)
	require.Nil(t, dInfo.ChildCommits)
	require.Nil(t, eInfo.ChildCommits)
	require.Nil(t, fInfo.ChildCommits)

	// Delete second commit in upstream2, which deletes b & c
	require.NoError(t, cli.DeleteCommit("upstream1", deleteMeCommit.ID))

	// Re-read commit info to get new parents/children
	aInfo, err = cli.InspectCommit("repo", a.ID)
	require.NoError(t, err)
	dInfo, err = cli.InspectCommit("repo", d.ID)
	require.NoError(t, err)
	eInfo, err = cli.InspectCommit("repo", e.ID)
	require.NoError(t, err)
	fInfo, err = cli.InspectCommit("repo", f.ID)
	require.NoError(t, err)

	// Make sure child/parent relationships are as shown in second diagram. Note
	// that after 'b' and 'c' are deleted, DeleteCommit creates a new commit:
	// - 'repo/master' points to 'a'
	// - DeleteCommit starts a new output commit to process 'upstream1/master'
	//   and 'upstream2/master'
	// - The new output commit is started in 'repo/master' and is also a child of
	//   'a'
	commits, err = cli.ListCommit("repo", "", "", 0)
	require.Equal(t, 5, len(commits))
	require.Nil(t, aInfo.ParentCommit)
	require.Equal(t, a.ID, dInfo.ParentCommit.ID)
	require.Equal(t, a.ID, eInfo.ParentCommit.ID)
	require.Equal(t, a.ID, fInfo.ParentCommit.ID)
	newCommitInfo, err := cli.InspectCommit("repo", "master")
	require.NoError(t, err)
	require.ElementsEqualUnderFn(t,
		[]string{d.ID, e.ID, f.ID, newCommitInfo.Commit.ID},
		aInfo.ChildCommits, CommitToID)
	require.Nil(t, dInfo.ChildCommits)
	require.Nil(t, eInfo.ChildCommits)
	require.Nil(t, fInfo.ChildCommits)
}

// TestDeleteCommitShrinkSubvRange is like TestDeleteCommitBigSubvenance, but
// instead of deleting commits from "schema", this test deletes them from
// "logs", to make sure that the subvenance of "schema" commits is rewritten
// correctly. As before, there are four cases:
// 1. Subvenance "Lower" is increased
// 2. Subvenance "Upper" is decreased
// 3. Subvenance is not affected, because the deleted commit is between "Lower" and "Upper"
// 4. The entire subvenance range is deleted
func TestDeleteCommitShrinkSubvRange(t *testing.T) {
	c := GetPachClient(t)

	// two input repos, one with many commits (logs), and one with few (schema)
	require.NoError(t, c.CreateRepo("logs"))
	require.NoError(t, c.CreateRepo("schema"))

	// Commit to logs and schema
	logsCommit := make([]*pfs.Commit, 10)
	var err error
	logsCommit[0], err = c.StartCommit("logs", "master")
	require.NoError(t, err)
	require.NoError(t, c.FinishCommit("logs", logsCommit[0].ID))
	schemaCommit, err := c.StartCommit("schema", "master")
	require.NoError(t, err)
	require.NoError(t, c.FinishCommit("schema", schemaCommit.ID))

	// Create an output branch, in "pipeline"
	require.NoError(t, c.CreateRepo("pipeline"))
	require.NoError(t, c.CreateBranch("pipeline", "master", "", []*pfs.Branch{
		pclient.NewBranch("schema", "master"),
		pclient.NewBranch("logs", "master"),
	}))
	commits, err := c.ListCommit("pipeline", "master", "", 0)
	require.NoError(t, err)
	require.Equal(t, 1, len(commits))

	// Commit to "logs" 9 more times, so that the commit to "schema" has 10
	// commits in its subvenance
	for i := 1; i < 10; i++ {
		logsCommit[i], err = c.StartCommit("logs", "master")
		require.NoError(t, err)
		require.NoError(t, c.FinishCommit("logs", logsCommit[i].ID))
	}
	pipelineCommitInfos, err := c.ListCommit("pipeline", "master", "", 0)
	require.Equal(t, 10, len(pipelineCommitInfos))
	pipelineCommit := make([]string, 10)
	for i := range pipelineCommitInfos {
		// ListCommit sorts from newest to oldest, but we want the reverse (0 is
		// oldest, like how logsCommit[0] is the oldest)
		pipelineCommit[9-i] = pipelineCommitInfos[i].Commit.ID
	}
	require.NoError(t, err)
	// Make sure the subvenance of the one commit in "schema" includes all commits
	// in "pipeline"
	schemaCommitInfo, err := c.InspectCommit("schema", schemaCommit.ID)
	require.Equal(t, 1, len(schemaCommitInfo.Subvenance))
	require.Equal(t, pipelineCommit[0], schemaCommitInfo.Subvenance[0].Lower.ID)
	require.Equal(t, pipelineCommit[9], schemaCommitInfo.Subvenance[0].Upper.ID)

	// Case 1
	// - Delete the first commit in "logs" and make sure that the subvenance of
	//   the single commit in "schema" has increased its Lower value
	require.NoError(t, c.DeleteCommit("logs", logsCommit[0].ID))
	schemaCommitInfo, err = c.InspectCommit("schema", schemaCommit.ID)
	require.Equal(t, 1, len(schemaCommitInfo.Subvenance))
	require.Equal(t, pipelineCommit[1], schemaCommitInfo.Subvenance[0].Lower.ID)
	require.Equal(t, pipelineCommit[9], schemaCommitInfo.Subvenance[0].Upper.ID)

	// Case 2
	// - Delete the last commit in "logs" and make sure that the subvenance of
	//   the single commit in "schema" has decreased its Upper value
	require.NoError(t, c.DeleteCommit("logs", logsCommit[9].ID))
	schemaCommitInfo, err = c.InspectCommit("schema", schemaCommit.ID)
	require.Equal(t, 1, len(schemaCommitInfo.Subvenance))
	require.Equal(t, pipelineCommit[1], schemaCommitInfo.Subvenance[0].Lower.ID)
	require.Equal(t, pipelineCommit[8], schemaCommitInfo.Subvenance[0].Upper.ID)

	// Case 3
	// - Delete the middle commit in "logs" and make sure that the subvenance of
	//   the single commit in "schema" hasn't changed
	require.NoError(t, c.DeleteCommit("logs", logsCommit[5].ID))
	schemaCommitInfo, err = c.InspectCommit("schema", schemaCommit.ID)
	require.Equal(t, 1, len(schemaCommitInfo.Subvenance))
	require.Equal(t, pipelineCommit[1], schemaCommitInfo.Subvenance[0].Lower.ID)
	require.Equal(t, pipelineCommit[8], schemaCommitInfo.Subvenance[0].Upper.ID)

	// Case 4
	// - Delete the remaining commits in "logs" and make sure that the subvenance
	//   of the single commit in "schema" has a single, new commit (started by
	//   DeleteCommit), which is only provenant on the commit in "schema"
	for _, i := range []int{1, 2, 3, 4, 6, 7, 8} {
		require.NoError(t, c.DeleteCommit("logs", logsCommit[i].ID))
	}
	schemaCommitInfo, err = c.InspectCommit("schema", schemaCommit.ID)
	require.Equal(t, 1, len(schemaCommitInfo.Subvenance))
	require.Equal(t, schemaCommitInfo.Subvenance[0].Lower.ID,
		schemaCommitInfo.Subvenance[0].Upper.ID)
	outputCommitInfo, err := c.InspectCommit("pipeline", "master")
	require.NoError(t, err)
	require.Equal(t, 1, len(outputCommitInfo.Provenance))
	require.Equal(t, schemaCommit.ID, outputCommitInfo.Provenance[0].ID)
}

func TestCommitState(t *testing.T) {
	c := GetPachClient(t)

	// two input repos, one with many commits (logs), and one with few (schema)
	require.NoError(t, c.CreateRepo("A"))
	require.NoError(t, c.CreateRepo("B"))

	require.NoError(t, c.CreateBranch("B", "master", "", []*pfs.Branch{pclient.NewBranch("A", "master")}))

	// Start a commit on A/master, this will create a non-ready commit on B/master.
	_, err := c.StartCommit("A", "master")
	require.NoError(t, err)

	ctx, cancel := context.WithTimeout(context.Background(), time.Second*10)
	defer cancel()
	_, err = c.PfsAPIClient.InspectCommit(ctx, &pfs.InspectCommitRequest{
		Commit:     pclient.NewCommit("B", "master"),
		BlockState: pfs.CommitState_READY,
	})
	require.YesError(t, err)

	// Finish the commit on A/master, that will make the B/master ready.
	require.NoError(t, c.FinishCommit("A", "master"))

	ctx, cancel = context.WithTimeout(context.Background(), time.Second*10)
	defer cancel()
	_, err = c.PfsAPIClient.InspectCommit(ctx, &pfs.InspectCommitRequest{
		Commit:     pclient.NewCommit("B", "master"),
		BlockState: pfs.CommitState_READY,
	})
	require.NoError(t, err)

	// Create a new branch C/master with A/master as provenance. It should start out ready.
	require.NoError(t, c.CreateRepo("C"))
	require.NoError(t, c.CreateBranch("C", "master", "", []*pfs.Branch{pclient.NewBranch("A", "master")}))

	ctx, cancel = context.WithTimeout(context.Background(), time.Second*10)
	defer cancel()
	_, err = c.PfsAPIClient.InspectCommit(ctx, &pfs.InspectCommitRequest{
		Commit:     pclient.NewCommit("C", "master"),
		BlockState: pfs.CommitState_READY,
	})
	require.NoError(t, err)
}

func TestSubscribeStates(t *testing.T) {
	c := GetPachClient(t)

	require.NoError(t, c.CreateRepo("A"))
	require.NoError(t, c.CreateRepo("B"))
	require.NoError(t, c.CreateRepo("C"))

	require.NoError(t, c.CreateBranch("B", "master", "", []*pfs.Branch{pclient.NewBranch("A", "master")}))
	require.NoError(t, c.CreateBranch("C", "master", "", []*pfs.Branch{pclient.NewBranch("B", "master")}))

	ctx, cancel := context.WithCancel(c.Ctx())
	defer cancel()
	c = c.WithCtx(ctx)

	var readyCommits int64
	go func() {
		c.SubscribeCommitF("B", "master", "", pfs.CommitState_READY, func(ci *pfs.CommitInfo) error {
			atomic.AddInt64(&readyCommits, 1)
			return nil
		})
	}()
	go func() {
		c.SubscribeCommitF("C", "master", "", pfs.CommitState_READY, func(ci *pfs.CommitInfo) error {
			atomic.AddInt64(&readyCommits, 1)
			return nil
		})
	}()
	_, err := c.StartCommit("A", "master")
	require.NoError(t, err)
	require.NoError(t, c.FinishCommit("A", "master"))

	require.NoErrorWithinTRetry(t, time.Second*10, func() error {
		if atomic.LoadInt64(&readyCommits) != 1 {
			return fmt.Errorf("wrong number of ready commits")
		}
		return nil
	})

	require.NoError(t, c.FinishCommit("B", "master"))

	require.NoErrorWithinTRetry(t, time.Second*10, func() error {
		if atomic.LoadInt64(&readyCommits) != 2 {
			return fmt.Errorf("wrong number of ready commits")
		}
		return nil
	})
}

func TestPutFileCommit(t *testing.T) {
	c := GetPachClient(t)

	numFiles := 100
	repo := "repo"
	require.NoError(t, c.CreateRepo(repo))

	var eg errgroup.Group
	for i := 0; i < numFiles; i++ {
		i := i
		eg.Go(func() error {
			_, err := c.PutFile(repo, "master", fmt.Sprintf("%d", i), strings.NewReader(fmt.Sprintf("%d", i)))
			return err
		})
	}
	require.NoError(t, eg.Wait())

	for i := 0; i < numFiles; i++ {
		var b bytes.Buffer
		require.NoError(t, c.GetFile(repo, "master", fmt.Sprintf("%d", i), 0, 0, &b))
		require.Equal(t, fmt.Sprintf("%d", i), b.String())
	}

	bi, err := c.InspectBranch(repo, "master")
	require.NoError(t, err)

	eg = errgroup.Group{}
	for i := 0; i < numFiles; i++ {
		i := i
		eg.Go(func() error {
			return c.CopyFile(repo, bi.Head.ID, fmt.Sprintf("%d", i), repo, "master", fmt.Sprintf("%d", (i+1)%numFiles), true)
		})
	}
	require.NoError(t, eg.Wait())

	for i := 0; i < numFiles; i++ {
		var b bytes.Buffer
		require.NoError(t, c.GetFile(repo, "master", fmt.Sprintf("%d", (i+1)%numFiles), 0, 0, &b))
		require.Equal(t, fmt.Sprintf("%d", i), b.String())
	}

	eg = errgroup.Group{}
	for i := 0; i < numFiles; i++ {
		i := i
		eg.Go(func() error {
			return c.DeleteFile(repo, "master", fmt.Sprintf("%d", i))
		})
	}
	require.NoError(t, eg.Wait())

	fileInfos, err := c.ListFile(repo, "master", "")
	require.NoError(t, err)
	require.Equal(t, 0, len(fileInfos))
}

func TestPutFileCommitNilBranch(t *testing.T) {
	c := GetPachClient(t)
	repo := "repo"
	require.NoError(t, c.CreateRepo(repo))
	require.NoError(t, c.CreateBranch(repo, "master", "", nil))

	_, err := c.PutFile(repo, "master", "file", strings.NewReader("file"))
	require.NoError(t, err)
}

func TestPutFileCommitOverwrite(t *testing.T) {
	c := GetPachClient(t)

	numFiles := 5
	repo := "repo"
	require.NoError(t, c.CreateRepo(repo))

	for i := 0; i < numFiles; i++ {
		_, err := c.PutFileOverwrite(repo, "master", "file", strings.NewReader(fmt.Sprintf("%d", i)), 0)
		require.NoError(t, err)
	}

	var b bytes.Buffer
	require.NoError(t, c.GetFile(repo, "master", "file", 0, 0, &b))
	require.Equal(t, fmt.Sprintf("%d", numFiles-1), b.String())
}

func TestStartCommitOutputBranch(t *testing.T) {
	c := GetPachClient(t)

	require.NoError(t, c.CreateRepo("in"))
	require.NoError(t, c.CreateRepo("out"))
	require.NoError(t, c.CreateBranch("out", "master", "", []*pfs.Branch{pclient.NewBranch("in", "master")}))
	_, err := c.StartCommit("out", "master")
	require.YesError(t, err)
}

<<<<<<< HEAD
func TestPutFileSplitHeaderFooter(t *testing.T) {
	c := getPachClient(t)

	repo := "repo"
	require.NoError(t, c.CreateRepo(repo))

	commit, err := c.StartCommit(repo, "")
	require.NoError(t, err)

	header := "header\n"
	footer := "footer\n"
	content := []string{"foo\n", "bar\n", "baz\n"}
	newHeader := "new\n"
	var buf bytes.Buffer

	t.Run("Basic", func(t *testing.T) {
		commit, err = c.StartCommit(repo, "")
		require.NoError(t, err)
		_, err = c.PutFileSplit(repo, commit.ID, "a/b", pfs.Delimiter_LINE, 0, 0, false, strings.NewReader(strings.Join(content, "")), []byte(header), []byte(footer))
		require.NoError(t, err)
		require.NoError(t, c.FinishCommit(repo, commit.ID))
		fileInfos, err := c.ListFile(repo, commit.ID, "/a/b")
		require.NoError(t, err)
		require.Equal(t, 3, len(fileInfos))
		require.NoError(t, c.GetFile(repo, commit.ID, fileInfos[0].File.Path, 0, 0, &buf))
		require.Equal(t, header+content[0]+footer, buf.String())
		buf.Reset()
		require.YesError(t, c.GetFile(repo, commit.ID, "a", 0, 0, &buf))
		require.NoError(t, c.GetFile(repo, commit.ID, "a/b", 0, 0, &buf))
		require.Equal(t, header+footer, buf.String())
	})

	t.Run("JustHeaderFooter", func(t *testing.T) {
		commit, err = c.StartCommit(repo, "a")
		require.NoError(t, err)
		_, err = c.PutFileSplit(repo, commit.ID, "a/b", pfs.Delimiter_LINE, 0, 0, false, nil, []byte(header), []byte(footer))
		require.NoError(t, err)
		require.NoError(t, c.FinishCommit(repo, commit.ID))
		fileInfos, err := c.ListFile(repo, commit.ID, "/a/b")
		require.NoError(t, err)
		require.Equal(t, 0, len(fileInfos))
		fileInfos, err = c.ListFile(repo, commit.ID, "/a")
		require.Equal(t, 1, len(fileInfos))
		buf.Reset()
		require.NoError(t, c.GetFile(repo, commit.ID, fileInfos[0].File.Path, 0, 0, &buf))
		require.Equal(t, header+footer, buf.String())
		buf.Reset()
		require.YesError(t, c.GetFile(repo, commit.ID, "a", 0, 0, &buf))
		buf.Reset()
		require.NoError(t, c.GetFile(repo, commit.ID, "a/b", 0, 0, &buf))
		require.Equal(t, header+footer, buf.String())
	})

	t.Run("JustHeaderFooterOnExistingDirDiffCommits", func(t *testing.T) {
		commit, err = c.StartCommit(repo, "b")
		require.NoError(t, err)
		_, err = c.PutFileSplit(repo, commit.ID, "a/b", pfs.Delimiter_LINE, 0, 0, false, strings.NewReader(strings.Join(content, "")), nil, nil)
		require.NoError(t, err)
		require.NoError(t, c.FinishCommit(repo, commit.ID))
		fileInfos, err := c.ListFile(repo, commit.ID, "/a/b")
		require.Equal(t, 3, len(fileInfos))
		buf.Reset()
		require.NoError(t, c.GetFile(repo, commit.ID, fileInfos[0].File.Path, 0, 0, &buf))
		require.Equal(t, content[0], buf.String())
		buf.Reset()
		require.YesError(t, c.GetFile(repo, commit.ID, "a", 0, 0, &buf))
		require.YesError(t, c.GetFile(repo, commit.ID, "a/b", 0, 0, &buf))
		commit, err = c.StartCommit(repo, "b")
		require.NoError(t, err)
		_, err = c.PutFileSplit(repo, commit.ID, "a/b", pfs.Delimiter_LINE, 0, 0, false, nil, []byte(header), []byte(footer))
		require.NoError(t, err)
		require.NoError(t, c.FinishCommit(repo, commit.ID))
		fileInfos, err = c.ListFile(repo, commit.ID, "/a/b")
		require.Equal(t, 3, len(fileInfos))
		buf.Reset()
		require.NoError(t, c.GetFile(repo, commit.ID, fileInfos[0].File.Path, 0, 0, &buf))
		require.Equal(t, header+content[0]+footer, buf.String())
		require.YesError(t, c.GetFile(repo, commit.ID, "a", 0, 0, &buf))
		buf.Reset()
		require.NoError(t, c.GetFile(repo, commit.ID, "a/b", 0, 0, &buf))
		require.Equal(t, header+footer, buf.String())
	})

	t.Run("JustHeaderFooterOnExistingDirSameCommit", func(t *testing.T) {
		commit, err = c.StartCommit(repo, "c")
		require.NoError(t, err)
		_, err = c.PutFileSplit(repo, commit.ID, "a/b", pfs.Delimiter_LINE, 0, 0, false, strings.NewReader(strings.Join(content, "")), nil, nil)
		require.NoError(t, err)
		fileInfos, err := c.ListFile(repo, commit.ID, "/a/b")
		require.Equal(t, 3, len(fileInfos))
		buf.Reset()
		require.NoError(t, c.GetFile(repo, commit.ID, fileInfos[0].File.Path, 0, 0, &buf))
		require.Equal(t, content[0], buf.String())
		buf.Reset()
		require.YesError(t, c.GetFile(repo, commit.ID, "a", 0, 0, &buf))
		require.YesError(t, c.GetFile(repo, commit.ID, "a/b", 0, 0, &buf))
		_, err = c.PutFileSplit(repo, commit.ID, "a/b", pfs.Delimiter_LINE, 0, 0, false, nil, []byte(header), []byte(footer))
		require.NoError(t, err)
		require.NoError(t, c.FinishCommit(repo, commit.ID))
		fileInfos, err = c.ListFile(repo, commit.ID, "/a/b")
		require.Equal(t, 3, len(fileInfos))
		buf.Reset()
		require.NoError(t, c.GetFile(repo, commit.ID, fileInfos[0].File.Path, 0, 0, &buf))
		require.Equal(t, header+content[0]+footer, buf.String())
		require.YesError(t, c.GetFile(repo, commit.ID, "a", 0, 0, &buf))
		buf.Reset()
		require.NoError(t, c.GetFile(repo, commit.ID, "a/b", 0, 0, &buf))
		require.Equal(t, header+footer, buf.String())
	})

	t.Run("OverwriteHeaderFooterSameCommit", func(t *testing.T) {
		// We expect all new values to take effect, even empty ones
		commit, err = c.StartCommit(repo, "d")
		require.NoError(t, err)
		_, err = c.PutFileSplit(repo, commit.ID, "a/b", pfs.Delimiter_LINE, 0, 0, false, strings.NewReader(strings.Join(content, "")), []byte(header), []byte(footer))
		require.NoError(t, err)
		_, err = c.PutFileSplit(repo, commit.ID, "a/b", pfs.Delimiter_LINE, 0, 0, false, nil, []byte(newHeader), nil)
		require.NoError(t, err)
		require.NoError(t, c.FinishCommit(repo, commit.ID))
		fileInfos, err := c.ListFile(repo, commit.ID, "/a/b")
		require.NoError(t, err)
		require.Equal(t, 3, len(fileInfos))
		buf.Reset()
		require.NoError(t, c.GetFile(repo, commit.ID, fileInfos[0].File.Path, 0, 0, &buf))
		require.Equal(t, newHeader+content[0], buf.String())
		require.YesError(t, c.GetFile(repo, commit.ID, "a", 0, 0, &buf))
		buf.Reset()
		require.NoError(t, c.GetFile(repo, commit.ID, "a/b", 0, 0, &buf))
		require.Equal(t, newHeader, buf.String())
	})

	t.Run("OverwriteHeaderFooterDiffCommits", func(t *testing.T) {
		// We expect only new non nil values to take effect
		commit, err = c.StartCommit(repo, "e")
		require.NoError(t, err)
		_, err = c.PutFileSplit(repo, commit.ID, "a/b", pfs.Delimiter_LINE, 0, 0, false, strings.NewReader(strings.Join(content, "")), []byte(header), []byte(footer))
		require.NoError(t, err)
		require.NoError(t, c.FinishCommit(repo, commit.ID))
		commit, err = c.StartCommit(repo, "e")
		_, err = c.PutFileSplit(repo, commit.ID, "a/b", pfs.Delimiter_LINE, 0, 0, false, nil, []byte(newHeader), nil)
		require.NoError(t, err)
		require.NoError(t, c.FinishCommit(repo, commit.ID))
		fileInfos, err := c.ListFile(repo, commit.ID, "/a/b")
		require.NoError(t, err)
		require.Equal(t, 3, len(fileInfos))
		buf.Reset()
		require.NoError(t, c.GetFile(repo, commit.ID, fileInfos[0].File.Path, 0, 0, &buf))
		require.Equal(t, newHeader+content[0]+footer, buf.String())
		require.YesError(t, c.GetFile(repo, commit.ID, "a", 0, 0, &buf))
		buf.Reset()
		require.NoError(t, c.GetFile(repo, commit.ID, "a/b", 0, 0, &buf))
		require.Equal(t, newHeader+footer, buf.String())
	})

	t.Run("DeletionSameCommit", func(t *testing.T) {
		commit, err = c.StartCommit(repo, "f")
		require.NoError(t, err)
		_, err = c.PutFileSplit(repo, commit.ID, "a/b", pfs.Delimiter_LINE, 0, 0, false, strings.NewReader(strings.Join(content, "")), []byte(header), []byte(footer))
		require.NoError(t, err)
		_, err = c.PutFileSplit(repo, commit.ID, "a/b", pfs.Delimiter_LINE, 0, 0, false, nil, nil, nil)
		require.NoError(t, err)
		require.NoError(t, c.FinishCommit(repo, commit.ID))
		fileInfos, err := c.ListFile(repo, commit.ID, "/a/b")
		require.NoError(t, err)
		require.Equal(t, 3, len(fileInfos))
		buf.Reset()
		require.NoError(t, c.GetFile(repo, commit.ID, fileInfos[0].File.Path, 0, 0, &buf))
		require.Equal(t, content[0], buf.String())
		require.YesError(t, c.GetFile(repo, commit.ID, "a", 0, 0, &buf))
		buf.Reset()
		require.YesError(t, c.GetFile(repo, commit.ID, "a/b", 0, 0, &buf))
	})

	t.Run("DeletionDiffCommits", func(t *testing.T) {
		commit, err = c.StartCommit(repo, "g")
		require.NoError(t, err)
		_, err = c.PutFileSplit(repo, commit.ID, "a/b", pfs.Delimiter_LINE, 0, 0, false, strings.NewReader(strings.Join(content, "")), []byte(header), []byte(footer))
		require.NoError(t, err)
		require.NoError(t, c.FinishCommit(repo, commit.ID))
		fileInfos, err := c.ListFile(repo, commit.ID, "/a/b")
		require.Equal(t, 3, len(fileInfos))
		buf.Reset()
		require.NoError(t, c.GetFile(repo, commit.ID, fileInfos[0].File.Path, 0, 0, &buf))
		require.Equal(t, header+content[0]+footer, buf.String())
		buf.Reset()
		require.NoError(t, c.GetFile(repo, commit.ID, "a/b", 0, 0, &buf))
		require.Equal(t, header+footer, buf.String())
		commit, err = c.StartCommit(repo, "g")
		_, err = c.PutFileSplit(repo, commit.ID, "a/b", pfs.Delimiter_LINE, 0, 0, false, nil, []byte(""), []byte(""))
		require.NoError(t, err)
		require.NoError(t, c.FinishCommit(repo, commit.ID))
		fileInfos, err = c.ListFile(repo, commit.ID, "/a/b")
		require.Equal(t, 3, len(fileInfos))
		buf.Reset()
		require.NoError(t, c.GetFile(repo, commit.ID, fileInfos[0].File.Path, 0, 0, &buf))
		require.Equal(t, content[0], buf.String())
		require.YesError(t, c.GetFile(repo, commit.ID, "a", 0, 0, &buf))
		buf.Reset()
		require.YesError(t, c.GetFile(repo, commit.ID, "a/b", 0, 0, &buf))
	})

	t.Run("DeletionSubFiles", func(t *testing.T) {
		commit, err = c.StartCommit(repo, "deletionsubfiles")
		require.NoError(t, err)
		_, err = c.PutFileSplit(repo, commit.ID, "a", pfs.Delimiter_LINE, 0, 0, false, strings.NewReader(strings.Join(content, "")), []byte(header), []byte(footer))
		require.NoError(t, err)
		require.NoError(t, c.DeleteFile(repo, commit.ID, "/a/0000000000000001"))
		require.NoError(t, c.FinishCommit(repo, commit.ID))
		fileInfos, err := c.ListFile(repo, commit.ID, "/a")
		require.NoError(t, err)
		require.Equal(t, 2, len(fileInfos))
		buf.Reset()
		require.NoError(t, c.GetFile(repo, commit.ID, "/**", 0, 0, &buf))
		require.Equal(t, header+content[0]+content[2]+footer, buf.String())
	})

	t.Run("GlobRead", func(t *testing.T) {
		commit, err = c.StartCommit(repo, "h")
		require.NoError(t, err)
		contentA := "aaa"
		_, err = c.PutFile(repo, commit.ID, "a/a", strings.NewReader(contentA))
		require.NoError(t, err)
		_, err = c.PutFileSplit(repo, commit.ID, "a/b", pfs.Delimiter_LINE, 0, 0, false, strings.NewReader(strings.Join(content, "")), []byte(header), []byte(footer))
		require.NoError(t, err)
		contentB := "zoo"
		_, err = c.PutFile(repo, commit.ID, "a/c", strings.NewReader(contentB))
		require.NoError(t, err)
		_, err = c.PutFileSplit(repo, commit.ID, "a/d", pfs.Delimiter_LINE, 0, 0, false, strings.NewReader(strings.Join(content, "")), []byte(header), []byte(footer))
		require.NoError(t, err)
		require.NoError(t, c.FinishCommit(repo, commit.ID))
		fileInfos, err := c.ListFile(repo, commit.ID, "/a/b")
		require.NoError(t, err)
		require.Equal(t, 3, len(fileInfos))
		fileInfos, err = c.ListFile(repo, commit.ID, "/a/d")
		require.NoError(t, err)
		require.Equal(t, 3, len(fileInfos))
		fileInfos, err = c.ListFile(repo, commit.ID, "/**")
		require.NoError(t, err)
		require.Equal(t, 10, len(fileInfos))
		buf.Reset()
		require.NoError(t, c.GetFile(repo, commit.ID, "/**", 0, 0, &buf))
		require.Equal(t, contentA+header+strings.Join(content, "")+footer+contentB+header+strings.Join(content, "")+footer, buf.String())
	})

	t.Run("GlobRead2", func(t *testing.T) {
		commit, err = c.StartCommit(repo, "i")
		require.NoError(t, err)
		contentA := "aaa"
		_, err = c.PutFile(repo, commit.ID, "a/a", strings.NewReader(contentA))
		require.NoError(t, err)
		_, err = c.PutFileSplit(repo, commit.ID, "a/b", pfs.Delimiter_LINE, 0, 0, false, strings.NewReader(strings.Join(content, "")), []byte(header), nil)
		require.NoError(t, err)
		contentB := "zoo"
		_, err = c.PutFile(repo, commit.ID, "a/c", strings.NewReader(contentB))
		require.NoError(t, err)
		_, err = c.PutFileSplit(repo, commit.ID, "a/d", pfs.Delimiter_LINE, 0, 0, false, strings.NewReader(strings.Join(content, "")), []byte(header), []byte(footer))
		require.NoError(t, err)
		require.NoError(t, c.FinishCommit(repo, commit.ID))
		fileInfos, err := c.ListFile(repo, commit.ID, "/a/b")
		require.NoError(t, err)
		require.Equal(t, 3, len(fileInfos))
		fileInfos, err = c.ListFile(repo, commit.ID, "/a/d")
		require.NoError(t, err)
		require.Equal(t, 3, len(fileInfos))
		fileInfos, err = c.ListFile(repo, commit.ID, "/**")
		require.NoError(t, err)
		require.Equal(t, 10, len(fileInfos))
		buf.Reset()
		require.NoError(t, c.GetFile(repo, commit.ID, "/**", 0, 0, &buf))
		require.Equal(t, contentA+header+strings.Join(content, "")+contentB+header+strings.Join(content, "")+footer, buf.String())
	})

	t.Run("GlobRead3", func(t *testing.T) {
		commit, err = c.StartCommit(repo, "j")
		require.NoError(t, err)
		contentA := "aaa"
		_, err = c.PutFile(repo, commit.ID, "a/a", strings.NewReader(contentA))
		require.NoError(t, err)
		_, err = c.PutFileSplit(repo, commit.ID, "a/b", pfs.Delimiter_LINE, 0, 0, false, strings.NewReader(strings.Join(content, "")), []byte(header), []byte(footer))
		require.NoError(t, err)
		contentB := "zoo"
		_, err = c.PutFile(repo, commit.ID, "a/c", strings.NewReader(contentB))
		require.NoError(t, err)
		_, err = c.PutFileSplit(repo, commit.ID, "a/d", pfs.Delimiter_LINE, 0, 0, false, strings.NewReader(strings.Join(content, "")), []byte(header), []byte(footer))
		require.NoError(t, err)
		require.NoError(t, c.FinishCommit(repo, commit.ID))
		fileInfos, err := c.ListFile(repo, commit.ID, "/a/b")
		require.NoError(t, err)
		require.Equal(t, 3, len(fileInfos))
		fileInfos, err = c.ListFile(repo, commit.ID, "/a/d")
		require.NoError(t, err)
		require.Equal(t, 3, len(fileInfos))
		glob := "/a/*/0000000000000000"
		fileInfos, err = c.ListFile(repo, commit.ID, glob)
		require.NoError(t, err)
		require.Equal(t, 2, len(fileInfos))
		buf.Reset()
		require.NoError(t, c.GetFile(repo, commit.ID, glob, 0, 0, &buf))
		require.Equal(t, header+content[0]+footer+header+content[0]+footer, buf.String())
	})

	t.Run("Nested", func(t *testing.T) {
		commit, err = c.StartCommit(repo, "k")
		require.NoError(t, err)
		contentA := "aaa\nzzz"
		_, err = c.PutFileSplit(repo, commit.ID, "a", pfs.Delimiter_LINE, 0, 0, false, strings.NewReader(contentA), []byte(header), []byte(footer))
		require.NoError(t, err)
		contentB := "jjj"
		innerHeader := "((("
		innerFooter := ")))"
		nestedFile := "a/999"
		_, err = c.PutFileSplit(repo, commit.ID, nestedFile, pfs.Delimiter_LINE, 0, 0, false, strings.NewReader(contentB), []byte(innerHeader), []byte(innerFooter))
		require.NoError(t, err)
		require.NoError(t, c.FinishCommit(repo, commit.ID))
		buf.Reset()
		require.NoError(t, c.GetFile(repo, commit.ID, nestedFile, 0, 0, &buf))
		require.Equal(t, innerHeader+innerFooter, buf.String())
		fileInfos, err := c.ListFile(repo, commit.ID, "/a")
		require.NoError(t, err)
		require.Equal(t, 3, len(fileInfos))
		fileInfos, err = c.ListFile(repo, commit.ID, nestedFile)
		require.NoError(t, err)
		require.Equal(t, 1, len(fileInfos))
		buf.Reset()
		require.NoError(t, c.GetFile(repo, commit.ID, fileInfos[0].File.Path, 0, 0, &buf))
		require.Equal(t, header+innerHeader+contentB+innerFooter+footer, buf.String())

		glob := "/a/**"
		fileInfos, err = c.ListFile(repo, commit.ID, glob)
		require.NoError(t, err)
		require.Equal(t, 3, len(fileInfos))
	})
}

func TestSQLPutFileSplit(t *testing.T) {
	pgDumpHeader := `--
-- PostgreSQL database dump
--

-- Dumped from database version 10.4 (Debian 10.4-2.pgdg90+1)
-- Dumped by pg_dump version 10.4 (Debian 10.4-2.pgdg90+1)

SET statement_timeout = 0;
SET lock_timeout = 0;
SET idle_in_transaction_session_timeout = 0;
SET client_encoding = 'UTF8';
SET standard_conforming_strings = on;
SELECT pg_catalog.set_config('search_path', '', false);
SET check_function_bodies = false;
SET client_min_messages = warning;
SET row_security = off;

SET default_tablespace = '';

SET default_with_oids = false;

--
-- Name: company; Type: TABLE; Schema: public; Owner: postgres
--

CREATE TABLE public.company (
    id integer NOT NULL,
    name text NOT NULL,
    age integer NOT NULL,
    address character(50),
    salary real
);


ALTER TABLE public.company OWNER TO postgres;

--
-- Data for Name: company; Type: TABLE DATA; Schema: public; Owner: postgres
--

COPY public.company (id, name, age, address, salary) FROM stdin;
`
	pgDumpFooter := `\.


--
-- Name: company company_pkey; Type: CONSTRAINT; Schema: public; Owner: postgres
--

ALTER TABLE ONLY public.company
    ADD CONSTRAINT company_pkey PRIMARY KEY (id);


--
-- PostgreSQL database dump complete
--

`
	rows := []string{
		"1	alice	100	1234 acme st                                      	1000000\n",
		"2	bill	100	12345 acme st                                     	10000.0234\n",
		"3	dakota	10	666 acme st                                       	100.023399\n",
	}
	pgDumpHeader2 := `--
-- PostgreSQL database dump
--

-- Dumped from database version 10.4 (Debian 10.4-2.pgdg90+1)
-- Dumped by pg_dump version 10.4 (Debian 10.4-2.pgdg90+1)

SET statement_timeout = 0;
SET lock_timeout = 0;
SET idle_in_transaction_session_timeout = 0;
SET client_encoding = 'UTF8';
SET standard_conforming_strings = on;
SELECT pg_catalog.set_config('search_path', '', false);
SET check_function_bodies = false;
SET client_min_messages = warning;
SET row_security = off;

SET default_tablespace = '';

SET default_with_oids = false;

--
-- Name: company; Type: TABLE; Schema: public; Owner: postgres
--

CREATE TABLE public.company (
    id integer NOT NULL,
    name text NOT NULL,
    weight real
	stock integer NOT NULL,
    price real
);


ALTER TABLE public.company OWNER TO postgres;

--
-- Data for Name: company; Type: TABLE DATA; Schema: public; Owner: postgres
--

COPY public.sprockets (id, name, weight, stock, price) FROM stdin;
`
	pgDumpFooter2 := `\.


--
-- Name: company company_pkey; Type: CONSTRAINT; Schema: public; Owner: postgres
--

ALTER TABLE ONLY public.sprockets
    ADD CONSTRAINT sprockets_pkey PRIMARY KEY (id);


--
-- PostgreSQL database dump complete
--

`
	rows2 := []string{
		"1	fidget	23.4	4 100.0\n",
		"4	panasonicliktatricktor2000	345.34	1 5000.0\n",
	}

	fullPGDump := pgDumpHeader + strings.Join(rows, "") + pgDumpFooter
	c := getPachClient(t)

	dataRepo := "TestSQL_data"
	require.NoError(t, c.CreateRepo(dataRepo))

	t.Run("InvalidPGDump", func(t *testing.T) {
		_, err := c.StartCommit(dataRepo, "invalid")
		require.NoError(t, err)
		w, err := c.PutFileSplitWriter(dataRepo, "invalid", "data", pfs.Delimiter_SQL, 0, 0, false, nil, nil)
		require.NoError(t, err)
		_, err = w.Write([]byte(pgDumpHeader + strings.Join(rows, "")))
		require.NoError(t, err)
		require.YesError(t, w.Close())
		_, err = c.StartCommit(dataRepo, "invalid2")
		require.NoError(t, err)
		w, err = c.PutFileSplitWriter(dataRepo, "invalid2", "data", pfs.Delimiter_SQL, 0, 0, false, nil, nil)
		require.NoError(t, err)
		_, err = w.Write([]byte(strings.Join(rows, "") + pgDumpFooter))
		require.NoError(t, err)
		require.YesError(t, w.Close())
	})

	t.Run("ValidPGDump", func(t *testing.T) {
		commit, err := c.StartCommit(dataRepo, "master")
		require.NoError(t, err)
		w, err := c.PutFileSplitWriter(dataRepo, "master", "data", pfs.Delimiter_SQL, 0, 0, false, nil, nil)
		require.NoError(t, err)
		_, err = w.Write([]byte(fullPGDump))
		require.NoError(t, err)
		require.NoError(t, w.Close())
		w, err = c.PutFileSplitWriter(dataRepo, "master", "data2", pfs.Delimiter_SQL, 0, 0, false, nil, nil)
		fullPGDump2 := pgDumpHeader2 + strings.Join(rows2, "") + pgDumpFooter2
		_, err = w.Write([]byte(fullPGDump2))
		require.NoError(t, err)
		require.NoError(t, w.Close())
		require.NoError(t, c.FinishCommit(dataRepo, commit.ID))

		fileInfos, err := c.ListFile(commit.Repo.Name, commit.ID, "data")
		require.NoError(t, err)
		require.Equal(t, 3, len(fileInfos))
		fileInfos2, err := c.ListFile(commit.Repo.Name, commit.ID, "data2")
		require.NoError(t, err)
		require.Equal(t, 2, len(fileInfos2))

		var buf bytes.Buffer
		for i := 0; i < len(fileInfos); i++ {
			buf.Reset()
			require.NoError(t, c.GetFile(commit.Repo.Name, commit.ID, fileInfos[i].File.Path, 0, 0, &buf))
			expected := pgDumpHeader + rows[i] + pgDumpFooter
			require.Equal(t, expected, buf.String())
			require.Equal(t, len(expected), int(fileInfos[i].SizeBytes))
		}
		// The dir should only have the header/footer
		buf.Reset()
		require.NoError(t, c.GetFile(commit.Repo.Name, commit.ID, "data", 0, 0, &buf))
		require.Equal(t, pgDumpHeader+pgDumpFooter, buf.String())
		dirFileInfo, err := c.InspectFile(commit.Repo.Name, commit.ID, "data")
		require.NoError(t, err)
		dirExpectedLen := 0
		headerFooterLen := len(pgDumpHeader) + len(pgDumpFooter)
		for i := 0; i < len(rows); i++ {
			dirExpectedLen += len(rows[i]) + headerFooterLen // the dir 'overcounts' the header footer per child
		}
		require.Equal(t, dirExpectedLen, int(dirFileInfo.SizeBytes))

		// Validate glob read behavior
		buf.Reset()
		require.NoError(t, c.GetFile(commit.Repo.Name, commit.ID, "/data/*", 0, 0, &buf))
		validDump := pgDumpHeader + strings.Join(rows, "") + pgDumpFooter
		require.Equal(t, validDump, buf.String())

		buf.Reset()
		require.NoError(t, c.GetFile(commit.Repo.Name, commit.ID, "/**", 0, 0, &buf))
		validDump2 := pgDumpHeader2 + strings.Join(rows2, "") + pgDumpFooter2
		require.Equal(t, validDump+validDump2, buf.String())

	})

	t.Run("TargetFileDatums", func(t *testing.T) {
		commit, err := c.StartCommit(dataRepo, "beta")
		require.NoError(t, err)
		w, err := c.PutFileSplitWriter(dataRepo, "beta", "data", pfs.Delimiter_SQL, 2, 0, false, nil, nil)
		require.NoError(t, err)
		_, err = w.Write([]byte(fullPGDump))
		require.NoError(t, err)
		require.NoError(t, w.Close())
		require.NoError(t, c.FinishCommit(dataRepo, commit.ID))

		fileInfos, err := c.ListFile(commit.Repo.Name, commit.ID, "data")
		require.NoError(t, err)
		require.Equal(t, 2, len(fileInfos))

		var buf bytes.Buffer
		require.NoError(t, c.GetFile(commit.Repo.Name, commit.ID, fileInfos[0].File.Path, 0, 0, &buf))
		expected := pgDumpHeader + strings.Join(rows[0:2], "") + pgDumpFooter
		require.Equal(t, expected, buf.String())
		require.Equal(t, len(expected), int(fileInfos[0].SizeBytes))
		buf.Reset()
		require.NoError(t, c.GetFile(commit.Repo.Name, commit.ID, fileInfos[1].File.Path, 0, 0, &buf))
		expected = pgDumpHeader + rows[2] + pgDumpFooter
		require.Equal(t, expected, buf.String())
		require.Equal(t, len(expected), int(fileInfos[1].SizeBytes))

		buf.Reset()
		require.NoError(t, c.GetFile(commit.Repo.Name, commit.ID, "data", 0, 0, &buf))
		require.Equal(t, pgDumpHeader+pgDumpFooter, buf.String())
		dirFileInfo, err := c.InspectFile(commit.Repo.Name, commit.ID, "data")
		require.NoError(t, err)
		dirExpectedLen := 0
		headerFooterLen := len(pgDumpHeader) + len(pgDumpFooter)
		for i := 0; i < len(rows); i++ {
			dirExpectedLen += len(rows[i]) + headerFooterLen // the dir 'overcounts' the header footer per child
		}
		require.Equal(t, dirExpectedLen, int(dirFileInfo.SizeBytes))
	})

	t.Run("TargetFileBytes", func(t *testing.T) {
		commit, err := c.StartCommit(dataRepo, "gamma")
		require.NoError(t, err)
		// This byte threshold should yield the same results as --target-file-datums=2 :
		w, err := c.PutFileSplitWriter(dataRepo, "gamma", "data", pfs.Delimiter_SQL, 0, 80, false, nil, nil)
		require.NoError(t, err)
		_, err = w.Write([]byte(fullPGDump))
		require.NoError(t, err)
		require.NoError(t, w.Close())
		require.NoError(t, c.FinishCommit(dataRepo, commit.ID))

		fileInfos, err := c.ListFile(commit.Repo.Name, commit.ID, "data")
		require.NoError(t, err)
		require.Equal(t, 2, len(fileInfos))

		var buf bytes.Buffer
		require.NoError(t, c.GetFile(commit.Repo.Name, commit.ID, fileInfos[0].File.Path, 0, 0, &buf))
		expected := pgDumpHeader + strings.Join(rows[0:2], "") + pgDumpFooter
		require.Equal(t, expected, buf.String())
		require.Equal(t, len(expected), int(fileInfos[0].SizeBytes))
		buf.Reset()
		require.NoError(t, c.GetFile(commit.Repo.Name, commit.ID, fileInfos[1].File.Path, 0, 0, &buf))
		expected = pgDumpHeader + rows[2] + pgDumpFooter
		require.Equal(t, expected, buf.String())
		require.Equal(t, len(expected), int(fileInfos[1].SizeBytes))
		buf.Reset()
		require.NoError(t, c.GetFile(commit.Repo.Name, commit.ID, "data", 0, 0, &buf))
		require.Equal(t, pgDumpHeader+pgDumpFooter, buf.String())
		dirFileInfo, err := c.InspectFile(commit.Repo.Name, commit.ID, "data")
		require.NoError(t, err)
		dirExpectedLen := 0
		headerFooterLen := len(pgDumpHeader) + len(pgDumpFooter)
		for i := 0; i < len(rows); i++ {
			dirExpectedLen += len(rows[i]) + headerFooterLen // the dir 'overcounts' the header footer per child
		}
		require.Equal(t, dirExpectedLen, int(dirFileInfo.SizeBytes))
	})
=======
func TestReadSizeLimited(t *testing.T) {
	c := GetPachClient(t)
	require.NoError(t, c.CreateRepo("test"))
	_, err := c.PutFile("test", "master", "file", strings.NewReader(strings.Repeat("a", 100*MB)))
	require.NoError(t, err)

	var b bytes.Buffer
	require.NoError(t, c.GetFile("test", "master", "file", 0, 2*MB, &b))
	require.Equal(t, 2*MB, b.Len())

	b.Reset()
	require.NoError(t, c.GetFile("test", "master", "file", 2*MB, 2*MB, &b))
	require.Equal(t, 2*MB, b.Len())
}

func TestPutFiles(t *testing.T) {
	c := GetPachClient(t)
	require.NoError(t, c.CreateRepo("repo"))
	pfclient, err := c.PfsAPIClient.PutFile(context.Background())
	require.NoError(t, err)
	paths := []string{"foo", "bar", "fizz", "buzz"}
	for _, path := range paths {
		require.NoError(t, pfclient.Send(&pfs.PutFileRequest{
			File:  pclient.NewFile("repo", "master", path),
			Value: []byte(path),
		}))
	}
	_, err = pfclient.CloseAndRecv()
	require.NoError(t, err)

	cis, err := c.ListCommit("repo", "", "", 0)
	require.Equal(t, 1, len(cis))

	for _, path := range paths {
		var b bytes.Buffer
		require.NoError(t, c.GetFile("repo", "master", path, 0, 0, &b))
		require.Equal(t, path, b.String())
	}
}

func TestPutFilesURL(t *testing.T) {
	c := GetPachClient(t)
	require.NoError(t, c.CreateRepo("repo"))
	pfclient, err := c.PfsAPIClient.PutFile(context.Background())
	require.NoError(t, err)
	paths := []string{"README.md", "CHANGELOG.md", "CONTRIBUTING.md"}
	for _, path := range paths {
		require.NoError(t, pfclient.Send(&pfs.PutFileRequest{
			File: pclient.NewFile("repo", "master", path),
			Url:  fmt.Sprintf("https://raw.githubusercontent.com/pachyderm/pachyderm/master/%s", path),
		}))
	}
	_, err = pfclient.CloseAndRecv()
	require.NoError(t, err)

	cis, err := c.ListCommit("repo", "", "", 0)
	require.Equal(t, 1, len(cis))

	for _, path := range paths {
		fileInfo, err := c.InspectFile("repo", "master", path)
		require.NoError(t, err)
		require.True(t, fileInfo.SizeBytes > 0)
	}
}

func writeObj(t *testing.T, c obj.Client, path, content string) {
	w, err := c.Writer(path)
	require.NoError(t, err)
	defer func() {
		require.NoError(t, w.Close())
	}()
	_, err = w.Write([]byte(content))
	require.NoError(t, err)
}

func TestPutFilesObjURL(t *testing.T) {
	paths := []string{"files/foo", "files/bar", "files/fizz"}
	wd, err := os.Getwd()
	require.NoError(t, err)
	objC, err := obj.NewLocalClient(wd)
	require.NoError(t, err)
	for _, path := range paths {
		writeObj(t, objC, path, path)
	}
	defer func() {
		for _, path := range paths {
			// ignored error, this is just cleanup, not actually part of the test
			objC.Delete(path)
		}
	}()

	c := GetPachClient(t)
	require.NoError(t, c.CreateRepo("repo"))
	pfclient, err := c.PfsAPIClient.PutFile(context.Background())
	require.NoError(t, err)
	for _, path := range paths {
		require.NoError(t, pfclient.Send(&pfs.PutFileRequest{
			File: pclient.NewFile("repo", "master", path),
			Url:  fmt.Sprintf("local://%s/%s", wd, path),
		}))
	}
	require.NoError(t, pfclient.Send(&pfs.PutFileRequest{
		File:      pclient.NewFile("repo", "master", "recursive"),
		Url:       fmt.Sprintf("local://%s/files", wd),
		Recursive: true,
	}))
	_, err = pfclient.CloseAndRecv()
	require.NoError(t, err)

	cis, err := c.ListCommit("repo", "", "", 0)
	require.Equal(t, 1, len(cis))

	for _, path := range paths {
		var b bytes.Buffer
		require.NoError(t, c.GetFile("repo", "master", path, 0, 0, &b))
		require.Equal(t, path, b.String())
		b.Reset()
		require.NoError(t, c.GetFile("repo", "master", filepath.Join("recursive", filepath.Base(path)), 0, 0, &b))
		require.Equal(t, path, b.String())
	}
>>>>>>> a1d5720b
}<|MERGE_RESOLUTION|>--- conflicted
+++ resolved
@@ -4221,9 +4221,8 @@
 	require.YesError(t, err)
 }
 
-<<<<<<< HEAD
 func TestPutFileSplitHeaderFooter(t *testing.T) {
-	c := getPachClient(t)
+	c := GetPachClient(t)
 
 	repo := "repo"
 	require.NoError(t, c.CreateRepo(repo))
@@ -4684,7 +4683,7 @@
 	}
 
 	fullPGDump := pgDumpHeader + strings.Join(rows, "") + pgDumpFooter
-	c := getPachClient(t)
+	c := GetPachClient(t)
 
 	dataRepo := "TestSQL_data"
 	require.NoError(t, c.CreateRepo(dataRepo))
@@ -4837,7 +4836,8 @@
 		}
 		require.Equal(t, dirExpectedLen, int(dirFileInfo.SizeBytes))
 	})
-=======
+}
+
 func TestReadSizeLimited(t *testing.T) {
 	c := GetPachClient(t)
 	require.NoError(t, c.CreateRepo("test"))
@@ -4958,5 +4958,4 @@
 		require.NoError(t, c.GetFile("repo", "master", filepath.Join("recursive", filepath.Base(path)), 0, 0, &b))
 		require.Equal(t, path, b.String())
 	}
->>>>>>> a1d5720b
 }