package drive

import (
	"fmt"
	"io"
	"path"
	"sync"

	"github.com/pachyderm/pachyderm/src/client/pfs"
	pfsclient "github.com/pachyderm/pachyderm/src/client/pfs"
	pfsserver "github.com/pachyderm/pachyderm/src/server/pfs"
	"github.com/pachyderm/pachyderm/src/server/pkg/dag"
	"github.com/pachyderm/pachyderm/src/server/pkg/metrics"
	"go.pedge.io/pb/go/google/protobuf"
	"golang.org/x/net/context"
	"google.golang.org/grpc"
)

type driver struct {
	blockAddress    string
	blockClient     pfsclient.BlockAPIClient
	blockClientOnce sync.Once
	diffs           diffMap
	dags            map[string]*dag.DAG
	branches        map[string]map[string]string
	lock            sync.RWMutex
	// used for signaling the completion (i.e. finishing) of a commit
	commitConds map[string]*sync.Cond
}

func newDriver(blockAddress string) (Driver, error) {
	return &driver{
		blockAddress:    blockAddress,
		blockClient:     nil,
		blockClientOnce: sync.Once{},
		diffs:           make(diffMap),
		dags:            make(map[string]*dag.DAG),
		branches:        make(map[string]map[string]string),
		lock:            sync.RWMutex{},
		commitConds:     make(map[string]*sync.Cond),
	}, nil
}

func (d *driver) getBlockClient() (pfsclient.BlockAPIClient, error) {
	if d.blockClient == nil {
		var onceErr error
		d.blockClientOnce.Do(func() {
			clientConn, err := grpc.Dial(d.blockAddress, grpc.WithInsecure())
			if err != nil {
				onceErr = err
			}
			d.blockClient = pfsclient.NewBlockAPIClient(clientConn)
		})
		if onceErr != nil {
			return nil, onceErr
		}
	}
	return d.blockClient, nil
}

func (d *driver) CreateRepo(repo *pfs.Repo, created *google_protobuf.Timestamp, shards map[uint64]bool) error {
	d.lock.Lock()
	defer d.lock.Unlock()
	if _, ok := d.diffs[repo.Name]; ok {
		return fmt.Errorf("repo %s exists", repo.Name)
	}
	d.createRepoState(repo)

	blockClient, err := d.getBlockClient()
	if err != nil {
		return err
	}
	var wg sync.WaitGroup
	errCh := make(chan error, 1)
	for shard := range shards {
		wg.Add(1)
		diffInfo := &pfs.DiffInfo{
			Diff:     pfsclient.NewDiff(repo.Name, "", shard),
			Finished: created,
		}
		if err := d.diffs.insert(diffInfo); err != nil {
			return err
		}
		go func() {
			defer wg.Done()
			if _, err := blockClient.CreateDiff(context.Background(), diffInfo); err != nil {
				select {
				case errCh <- err:
					// error reported
				default:
					// not the first error
				}
			}
		}()
	}
	wg.Wait()
	select {
	case err := <-errCh:
		return err
	default:
	}
	return nil
}

func (d *driver) InspectRepo(repo *pfs.Repo, shards map[uint64]bool) (*pfs.RepoInfo, error) {
	d.lock.RLock()
	defer d.lock.RUnlock()
	return d.inspectRepo(repo, shards)
}

func (d *driver) ListRepo(shards map[uint64]bool) ([]*pfs.RepoInfo, error) {
	d.lock.RLock()
	defer d.lock.RUnlock()
	var wg sync.WaitGroup
	errCh := make(chan error, 1)
	var result []*pfs.RepoInfo
	var lock sync.Mutex
	for repoName := range d.diffs {
		wg.Add(1)
		repoName := repoName
		go func() {
			defer wg.Done()
			repoInfo, err := d.inspectRepo(&pfs.Repo{Name: repoName}, shards)
			if err != nil {
				select {
				case errCh <- err:
					// error reported
				default:
					// not the first error
				}
			}
			lock.Lock()
			defer lock.Unlock()
			result = append(result, repoInfo)
		}()
	}
	wg.Wait()
	select {
	case err := <-errCh:
		return nil, err
	default:
		// no error
	}
	return result, nil
}

func (d *driver) DeleteRepo(repo *pfs.Repo, shards map[uint64]bool) error {
	var diffInfos []*pfs.DiffInfo
	d.lock.Lock()
	if _, ok := d.diffs[repo.Name]; !ok {
		d.lock.Unlock()
		return pfsserver.ErrRepoNotFound
	}
	for shard := range shards {
		for _, diffInfo := range d.diffs[repo.Name][shard] {
			diffInfos = append(diffInfos, diffInfo)
		}
	}
	delete(d.diffs, repo.Name)
	d.lock.Unlock()
	blockClient, err := d.getBlockClient()
	if err != nil {
		return err
	}
	errCh := make(chan error, 1)
	var wg sync.WaitGroup
	for _, diffInfo := range diffInfos {
		diffInfo := diffInfo
		wg.Add(1)
		go func() {
			defer wg.Done()
			if _, err := blockClient.DeleteDiff(
				context.Background(),
				&pfsclient.DeleteDiffRequest{Diff: diffInfo.Diff},
			); err != nil {
				select {
				case errCh <- err:
					// error reported
				default:
					// not the first error
				}
			}
		}()
	}
	wg.Wait()
	select {
	case err := <-errCh:
		return err
	default:
	}
	return nil
}

func (d *driver) StartCommit(repo *pfs.Repo, commitID string, parentID string, branch string,
	started *google_protobuf.Timestamp, shards map[uint64]bool) error {
	d.lock.Lock()
	defer d.lock.Unlock()
	for shard := range shards {
		diffInfo := &pfs.DiffInfo{
			Diff:    pfsclient.NewDiff(repo.Name, commitID, shard),
			Started: started,
			Appends: make(map[string]*pfs.Append),
			Branch:  branch,
		}
		if branch != "" {
			parentCommit, err := d.branchParent(pfsclient.NewCommit(repo.Name, commitID), branch)
			if err != nil {
				return err
			}
			if parentCommit != nil && parentID != "" {
				return fmt.Errorf("branch %s already exists as %s, can't create with %s as parent",
					branch, parentCommit.ID, parentID)
			}
			diffInfo.ParentCommit = parentCommit
		}
		if diffInfo.ParentCommit == nil && parentID != "" {
			diffInfo.ParentCommit = pfsclient.NewCommit(repo.Name, parentID)
		}
		if err := d.insertDiffInfo(diffInfo); err != nil {
			return err
		}
	}
	d.commitConds[commitID] = sync.NewCond(&d.lock)
	return nil
}

// FinishCommit blocks until its parent has been finished/cancelled
func (d *driver) FinishCommit(commit *pfs.Commit, finished *google_protobuf.Timestamp, cancel bool, shards map[uint64]bool) error {
	canonicalCommit, err := d.canonicalCommit(commit)
	if err != nil {
		return err
	}
	// closure so we can defer Unlock
	var diffInfos []*pfs.DiffInfo
	if err := func() error {
		d.lock.Lock()
		defer d.lock.Unlock()
		for shard := range shards {
			diffInfo, ok := d.diffs.get(pfsclient.NewDiff(canonicalCommit.Repo.Name, canonicalCommit.ID, shard))
			if !ok {
				return fmt.Errorf("commit %s/%s not found", canonicalCommit.Repo.Name, canonicalCommit.ID)
			}
			if diffInfo.ParentCommit != nil {
				parentDiffInfo, ok := d.diffs.get(pfsclient.NewDiff(canonicalCommit.Repo.Name, diffInfo.ParentCommit.ID, shard))
				if !ok {
					return fmt.Errorf("parent commit %s/%s not found", canonicalCommit.Repo.Name, diffInfo.ParentCommit.ID)
				}
				// Wait for parent to finish
				for parentDiffInfo.Finished == nil {
					cond, ok := d.commitConds[diffInfo.ParentCommit.ID]
					if !ok {
						return fmt.Errorf("parent commit %s/%s was not finished but a corresponding conditional variable could not be found; this is likely a bug", canonicalCommit.Repo.Name, diffInfo.ParentCommit.ID)
					}
					cond.Wait()
				}

				diffInfo.Cancelled = parentDiffInfo.Cancelled
			}
			diffInfo.Finished = finished
<<<<<<< HEAD
			for _, _append := range diffInfo.Appends {
				coalesceHandles(_append)
			}
=======
			diffInfo.Cancelled = diffInfo.Cancelled || cancel
>>>>>>> 1f316394
			diffInfos = append(diffInfos, diffInfo)
		}
		return nil
	}(); err != nil {
		return err
	}
	blockClient, err := d.getBlockClient()
	if err != nil {
		return err
	}
	var wg sync.WaitGroup
	errCh := make(chan error, 1)
	for _, diffInfo := range diffInfos {
		diffInfo := diffInfo
		wg.Add(1)
		go func() {
			defer wg.Done()
			if _, err := blockClient.CreateDiff(context.Background(), diffInfo); err != nil {
				select {
				case errCh <- err:
					// error reported
				default:
					// not the first error
				}
			}
		}()
	}
	wg.Wait()
	select {
	case err := <-errCh:
		return err
	default:
	}

	cond, ok := d.commitConds[canonicalCommit.ID]
	if !ok {
		return fmt.Errorf("could not found a conditional variable to signal commit completion; this is likely a bug")
	}
	cond.Broadcast()
	delete(d.commitConds, canonicalCommit.ID)

	return nil
}

func (d *driver) InspectCommit(commit *pfs.Commit, shards map[uint64]bool) (*pfs.CommitInfo, error) {
	d.lock.RLock()
	defer d.lock.RUnlock()
	return d.inspectCommit(commit, shards)
}

func (d *driver) ListCommit(repos []*pfs.Repo, fromCommit []*pfs.Commit, all bool, shards map[uint64]bool) ([]*pfs.CommitInfo, error) {
	repoSet := make(map[string]bool)
	for _, repo := range repos {
		repoSet[repo.Name] = true
	}
	breakCommitIDs := make(map[string]bool)
	for _, commit := range fromCommit {
		if !repoSet[commit.Repo.Name] {
			return nil, fmt.Errorf("Commit %s/%s is from a repo that isn't being listed.", commit.Repo.Name, commit.ID)
		}
		breakCommitIDs[commit.ID] = true
	}
	d.lock.RLock()
	defer d.lock.RUnlock()
	var result []*pfs.CommitInfo
	for _, repo := range repos {
		_, ok := d.diffs[repo.Name]
		if !ok {
			return nil, pfsserver.ErrRepoNotFound
		}
		for _, commitID := range d.dags[repo.Name].Leaves() {
			commit := &pfs.Commit{
				Repo: repo,
				ID:   commitID,
			}
			for commit != nil && !breakCommitIDs[commit.ID] {
				// we add this commit to breakCommitIDs so we won't see it twice
				breakCommitIDs[commit.ID] = true
				commitInfo, err := d.inspectCommit(commit, shards)
				if err != nil {
					return nil, err
				}
				if !commitInfo.Cancelled || all {
					result = append(result, commitInfo)
				}
				commit = commitInfo.ParentCommit
			}
		}
	}
	return result, nil
}

func (d *driver) ListBranch(repo *pfs.Repo, shards map[uint64]bool) ([]*pfs.CommitInfo, error) {
	var result []*pfs.CommitInfo
	for commitID := range d.branches[repo.Name] {
		commitInfo, err := d.inspectCommit(pfsclient.NewCommit(repo.Name, commitID), shards)
		if err != nil {
			return nil, err
		}
		result = append(result, commitInfo)
	}
	return result, nil
}

func (d *driver) DeleteCommit(commit *pfs.Commit, shards map[uint64]bool) error {
	return fmt.Errorf("DeleteCommit is not implemented")
}

func (d *driver) PutFile(file *pfs.File, handle string, shard uint64, reader io.Reader) (retErr error) {
	blockClient, err := d.getBlockClient()
	if err != nil {
		return err
	}
	blockRefs, err := pfsclient.PutBlock(blockClient, reader)
	if err != nil {
		return err
	}
	defer func() {
		if retErr == nil {
			metrics.AddFiles(1)
			for _, blockRef := range blockRefs.BlockRef {
				metrics.AddBytes(int64(blockRef.Range.Upper - blockRef.Range.Lower))
			}
		}
	}()
	d.lock.Lock()
	defer d.lock.Unlock()

	fileType, err := d.getFileType(file, shard)
	if err != nil {
		return err
	}

	if fileType == pfs.FileType_FILE_TYPE_DIR {
		return fmt.Errorf("%s is a directory", file.Path)
	}

	canonicalCommit, err := d.canonicalCommit(file.Commit)
	if err != nil {
		return err
	}
	diffInfo, ok := d.diffs.get(pfsclient.NewDiff(canonicalCommit.Repo.Name, canonicalCommit.ID, shard))
	if !ok {
		// This is a weird case since the commit existed above, it means someone
		// deleted the commit while the above code was running
		return fmt.Errorf("commit %s/%s not found", canonicalCommit.Repo.Name, canonicalCommit.ID)
	}
	if diffInfo.Finished != nil {
		return fmt.Errorf("commit %s/%s has already been finished", canonicalCommit.Repo.Name, canonicalCommit.ID)
	}
	addDirs(diffInfo, file)
	_append, ok := diffInfo.Appends[path.Clean(file.Path)]
	if !ok {
		_append = &pfs.Append{Handles: make(map[string]*pfs.BlockRefs)}
		if diffInfo.ParentCommit != nil {
			_append.LastRef = d.lastRef(
				pfsclient.NewFile(diffInfo.ParentCommit.Repo.Name, diffInfo.ParentCommit.ID, file.Path),
				shard,
			)
		}
		diffInfo.Appends[path.Clean(file.Path)] = _append
	}
	if handle == "" {
		_append.BlockRefs = append(_append.BlockRefs, blockRefs.BlockRef...)
	} else {
		handleBlockRefs, ok := _append.Handles[handle]
		if !ok {
			handleBlockRefs = &pfs.BlockRefs{}
			_append.Handles[handle] = handleBlockRefs
		}
		handleBlockRefs.BlockRef = append(handleBlockRefs.BlockRef, blockRefs.BlockRef...)
	}
	for _, blockRef := range blockRefs.BlockRef {
		diffInfo.SizeBytes += blockRef.Range.Upper - blockRef.Range.Lower
	}
	return nil
}

func (d *driver) MakeDirectory(file *pfs.File, shard uint64) (retErr error) {
	defer func() {
		if retErr == nil {
			metrics.AddFiles(1)
		}
	}()
	d.lock.Lock()
	defer d.lock.Unlock()

	fileType, err := d.getFileType(file, shard)
	if err != nil {
		return err
	}

	if fileType == pfs.FileType_FILE_TYPE_REGULAR {
		return fmt.Errorf("%s already exists and is a file", file.Path)
	} else if fileType == pfs.FileType_FILE_TYPE_DIR {
		return nil
	}

	canonicalCommit, err := d.canonicalCommit(file.Commit)
	if err != nil {
		return err
	}
	diffInfo, ok := d.diffs.get(pfsclient.NewDiff(canonicalCommit.Repo.Name, canonicalCommit.ID, shard))
	if !ok {
		return fmt.Errorf("commit %s/%s not found", canonicalCommit.Repo.Name, canonicalCommit.ID)
	}
	if diffInfo.Finished != nil {
		return fmt.Errorf("commit %s/%s has already been finished", canonicalCommit.Repo.Name, canonicalCommit.ID)
	}
	addDirs(diffInfo, file)
	_append, ok := diffInfo.Appends[path.Clean(file.Path)]
	if !ok {
		_append = &pfs.Append{}
		if diffInfo.ParentCommit != nil {
			_append.LastRef = d.lastRef(
				pfsclient.NewFile(
					diffInfo.ParentCommit.Repo.Name,
					diffInfo.ParentCommit.ID,
					file.Path,
				),
				shard,
			)
		}
		diffInfo.Appends[path.Clean(file.Path)] = _append
	}
	return nil
}

func (d *driver) GetFile(file *pfs.File, filterShard *pfs.Shard, offset int64, size int64, from *pfs.Commit, shard uint64) (io.ReadCloser, error) {
	d.lock.RLock()
	defer d.lock.RUnlock()
	fileInfo, blockRefs, err := d.inspectFile(file, filterShard, shard, from, false)
	if err != nil {
		return nil, err
	}
	if fileInfo.FileType == pfs.FileType_FILE_TYPE_DIR {
		return nil, fmt.Errorf("file %s/%s/%s is directory", file.Commit.Repo.Name, file.Commit.ID, file.Path)
	}
	blockClient, err := d.getBlockClient()
	if err != nil {
		return nil, err
	}
	return newFileReader(blockClient, blockRefs, offset, size), nil
}

func (d *driver) InspectFile(file *pfs.File, filterShard *pfs.Shard, from *pfs.Commit, shard uint64) (*pfs.FileInfo, error) {
	d.lock.RLock()
	defer d.lock.RUnlock()
	fileInfo, _, err := d.inspectFile(file, filterShard, shard, from, true)
	return fileInfo, err
}

func (d *driver) ListFile(file *pfs.File, filterShard *pfs.Shard, from *pfs.Commit, shard uint64) ([]*pfs.FileInfo, error) {
	d.lock.RLock()
	defer d.lock.RUnlock()
	fileInfo, _, err := d.inspectFile(file, filterShard, shard, from, true)
	if err != nil {
		return nil, err
	}
	if fileInfo.FileType == pfs.FileType_FILE_TYPE_REGULAR {
		return []*pfs.FileInfo{fileInfo}, nil
	}
	var result []*pfs.FileInfo
	for _, child := range fileInfo.Children {
		fileInfo, _, err := d.inspectFile(child, filterShard, shard, from, false)
		if err != nil && err != pfsserver.ErrFileNotFound {
			return nil, err
		}
		if err == pfsserver.ErrFileNotFound {
			// how can a listed child return not found?
			// regular files without any blocks in this shard count as not found
			continue
		}
		result = append(result, fileInfo)
	}
	return result, nil
}

func (d *driver) DeleteFile(file *pfs.File, shard uint64) error {
	fileInfo, err := d.InspectFile(file, nil, nil, shard)
	if err != nil {
		return err
	}

	if fileInfo.FileType == pfs.FileType_FILE_TYPE_DIR {
		fileInfos, err := d.ListFile(file, nil, nil, shard)
		if err != nil {
			return err
		}

		for _, info := range fileInfos {
			// We are deleting the file from the current commit, not whatever
			// commit they were last modified in
			info.File.Commit = file.Commit
			if err := d.DeleteFile(info.File, shard); err != nil {
				return err
			}
		}
	}

	return d.deleteFile(file, shard)
}

func (d *driver) deleteFile(file *pfs.File, shard uint64) error {
	d.lock.Lock()
	defer d.lock.Unlock()
	canonicalCommit, err := d.canonicalCommit(file.Commit)
	if err != nil {
		return err
	}
	diffInfo, ok := d.diffs.get(pfsclient.NewDiff(canonicalCommit.Repo.Name, canonicalCommit.ID, shard))
	if !ok {
		// This is a weird case since the commit existed above, it means someone
		// deleted the commit while the above code was running
		return fmt.Errorf("commit %s/%s not found", canonicalCommit.Repo.Name, canonicalCommit.ID)
	}
	if diffInfo.Finished != nil {
		return fmt.Errorf("commit %s/%s has already been finished", canonicalCommit.Repo.Name, canonicalCommit.ID)
	}

	diffInfo.Appends[path.Clean(file.Path)] = &pfs.Append{
		Delete: true,
	}

	deleteFromDir(diffInfo, file)

	return nil
}

func (d *driver) AddShard(shard uint64) error {
	blockClient, err := d.getBlockClient()
	if err != nil {
		return err
	}
	listDiffClient, err := blockClient.ListDiff(context.Background(), &pfsclient.ListDiffRequest{Shard: shard})
	if err != nil {
		return err
	}
	diffInfos := make(diffMap)
	dags := make(map[string]*dag.DAG)
	for {
		diffInfo, err := listDiffClient.Recv()
		if err != nil && err != io.EOF {
			return err
		}
		if err == io.EOF {
			break
		}
		repoName := diffInfo.Diff.Commit.Repo.Name
		if _, ok := diffInfos[repoName]; !ok {
			diffInfos[repoName] = make(map[uint64]map[string]*pfs.DiffInfo)
			dags[repoName] = dag.NewDAG(nil)
		}
		updateDAG(diffInfo, dags[repoName])
		if err := diffInfos.insert(diffInfo); err != nil {
			return err
		}
	}
	for repoName, dag := range dags {
		if ghosts := dag.Ghosts(); len(ghosts) != 0 {
			return fmt.Errorf("error adding shard %d, repo %s has ghost commits: %+v", shard, repoName, ghosts)
		}
	}
	d.lock.Lock()
	defer d.lock.Unlock()
	for repoName, dag := range dags {
		for _, commitID := range dag.Sorted() {
			d.createRepoState(pfsclient.NewRepo(repoName))
			if diffInfo, ok := diffInfos.get(pfsclient.NewDiff(repoName, commitID, shard)); ok {
				if err := d.insertDiffInfo(diffInfo); err != nil {
					return err
				}
				if diffInfo.Finished == nil {
					return fmt.Errorf("diff %s/%s/%d is not finished; this is likely a bug", repoName, commitID, shard)
				}
			} else {
				return fmt.Errorf("diff %s/%s/%d not found; this is likely a bug", repoName, commitID, shard)
			}
		}
	}
	return nil
}

func (d *driver) DeleteShard(shard uint64) error {
	d.lock.Lock()
	defer d.lock.Unlock()
	for _, shardMap := range d.diffs {
		delete(shardMap, shard)
	}
	return nil
}

func (d *driver) Dump() {
	d.lock.RLock()
	defer d.lock.RUnlock()
	fmt.Printf("%p.Dump()\n", d)
	for repoName, dag := range d.dags {
		fmt.Printf("%s:\n", repoName)
		for _, commitID := range dag.Sorted() {
			fmt.Printf("\t%s: ", commitID)
			for shard, commitToDiffInfo := range d.diffs[repoName] {
				if _, ok := commitToDiffInfo[commitID]; ok {
					fmt.Printf("%d, ", shard)
				}
			}
			fmt.Printf("\n")
		}
	}
}

func (d *driver) inspectRepo(repo *pfs.Repo, shards map[uint64]bool) (*pfs.RepoInfo, error) {
	result := &pfs.RepoInfo{
		Repo: repo,
	}
	_, ok := d.diffs[repo.Name]
	if !ok {
		return nil, pfsserver.ErrRepoNotFound
	}
	for shard := range shards {
		diffInfos, ok := d.diffs[repo.Name][shard]
		if !ok {
			continue
		}
		for _, diffInfo := range diffInfos {
			diffInfo := diffInfo
			if diffInfo.Diff.Commit.ID == "" {
				result.Created = diffInfo.Finished
			}
			result.SizeBytes += diffInfo.SizeBytes
		}
	}
	return result, nil
}

func (d *driver) inspectCommit(commit *pfs.Commit, shards map[uint64]bool) (*pfs.CommitInfo, error) {
	var commitInfos []*pfs.CommitInfo
	canonicalCommit, err := d.canonicalCommit(commit)
	if err != nil {
		return nil, err
	}
	for shard := range shards {
		var diffInfo *pfs.DiffInfo
		var ok bool
		commitInfo := &pfs.CommitInfo{Commit: canonicalCommit}
		diff := pfsclient.NewDiff(canonicalCommit.Repo.Name, canonicalCommit.ID, shard)
		if diffInfo, ok = d.diffs.get(diff); !ok {
			return nil, fmt.Errorf("commit %s/%s not found", canonicalCommit.Repo.Name, canonicalCommit.ID)
		}
		if diffInfo.Finished == nil {
			commitInfo.CommitType = pfs.CommitType_COMMIT_TYPE_WRITE
		} else {
			commitInfo.CommitType = pfs.CommitType_COMMIT_TYPE_READ
		}
		commitInfo.Branch = diffInfo.Branch
		commitInfo.ParentCommit = diffInfo.ParentCommit
		commitInfo.Started = diffInfo.Started
		commitInfo.Finished = diffInfo.Finished
		commitInfo.SizeBytes = diffInfo.SizeBytes
		commitInfo.Cancelled = diffInfo.Cancelled
		commitInfos = append(commitInfos, commitInfo)
	}
	commitInfo := pfsserver.ReduceCommitInfos(commitInfos)
	if len(commitInfo) < 1 {
		// we should have caught this above
		return nil, fmt.Errorf("commit %s/%s not found", canonicalCommit.Repo.Name, canonicalCommit.ID)
	}
	if len(commitInfo) > 1 {
		return nil, fmt.Errorf("multiple commitInfos, (this is likely a bug)")
	}
	return commitInfo[0], nil
}

func filterBlockRefs(filterShard *pfs.Shard, blockRefs []*pfs.BlockRef) []*pfs.BlockRef {
	var result []*pfs.BlockRef
	for _, blockRef := range blockRefs {
		if pfsserver.BlockInShard(filterShard, blockRef.Block) {
			result = append(result, blockRef)
		}
	}
	return result
}

func (d *driver) getFileType(file *pfs.File, shard uint64) (pfs.FileType, error) {
	commit, err := d.canonicalCommit(file.Commit)
	if err != nil {
		return pfsclient.FileType_FILE_TYPE_NONE, err
	}
	for commit != nil {
		diffInfo, ok := d.diffs.get(pfsclient.NewDiff(commit.Repo.Name, commit.ID, shard))
		if !ok {
			return pfs.FileType_FILE_TYPE_NONE, fmt.Errorf("diff %s/%s/%d not found", commit.Repo.Name, commit.ID, shard)
		}
		if _append, ok := diffInfo.Appends[path.Clean(file.Path)]; ok {
			if _append.Delete {
				break
			} else if len(_append.BlockRefs) > 0 || len(_append.Handles) > 0 {
				return pfs.FileType_FILE_TYPE_REGULAR, nil
			} else {
				return pfs.FileType_FILE_TYPE_DIR, nil
			}
		}
		commit = diffInfo.ParentCommit
	}
	return pfs.FileType_FILE_TYPE_NONE, nil
}

// If unsafe is set to false, then inspectFile will return an error in the
// commit has not finished.  This is primarily used in GetFile where we want
// to prevent GetFile from racing with PutFile.
func (d *driver) inspectFile(file *pfs.File, filterShard *pfs.Shard, shard uint64, from *pfs.Commit, unsafe bool) (*pfs.FileInfo, []*pfs.BlockRef, error) {
	fileInfo := &pfs.FileInfo{File: file}
	var blockRefs []*pfs.BlockRef
	children := make(map[string]bool)
	deletedChildren := make(map[string]bool)
	commit, err := d.canonicalCommit(file.Commit)
	if err != nil {
		return nil, nil, err
	}
	for commit != nil && (from == nil || commit.ID != from.ID) {
		diffInfo, ok := d.diffs.get(pfsclient.NewDiff(commit.Repo.Name, commit.ID, shard))
		if !ok {
			return nil, nil, fmt.Errorf("diff %s/%s/%d not found", commit.Repo.Name, commit.ID, shard)
		}
		if !unsafe && diffInfo.Finished == nil {
			commit = diffInfo.ParentCommit
			continue
		}
		if _append, ok := diffInfo.Appends[path.Clean(file.Path)]; ok {
			if _append.Delete {
				break
			} else if len(_append.BlockRefs) > 0 || len(_append.Handles) > 0 {
				if fileInfo.FileType == pfs.FileType_FILE_TYPE_DIR {
					return nil, nil,
						fmt.Errorf("mixed dir and regular file %s/%s/%s, (this is likely a bug)", file.Commit.Repo.Name, file.Commit.ID, file.Path)
				}
				if fileInfo.FileType == pfs.FileType_FILE_TYPE_NONE {
					// the first time we find out it's a regular file we check
					// the file shard, dirs get returned regardless of sharding,
					// since they might have children from any shard
					if !pfsserver.FileInShard(filterShard, file) {
						return nil, nil, pfsserver.ErrFileNotFound
					}
				}
				fileInfo.FileType = pfs.FileType_FILE_TYPE_REGULAR
				filtered := filterBlockRefs(filterShard, _append.BlockRefs)
				for _, handleBlockRefs := range _append.Handles {
					filtered = append(filtered, filterBlockRefs(filterShard, handleBlockRefs.BlockRef)...)
				}
				blockRefs = append(filtered, blockRefs...)
				for _, blockRef := range filtered {
					fileInfo.SizeBytes += (blockRef.Range.Upper - blockRef.Range.Lower)
				}
			} else {
				// Without BlockRefs, this Append is for a directory, even if
				// it doesn't have Children either.  This is because we sometimes
				// have an Append just to signify that this is a directory
				if fileInfo.FileType == pfs.FileType_FILE_TYPE_REGULAR {
					return nil, nil,
						fmt.Errorf("mixed dir and regular file %s/%s/%s, (this is likely a bug)", file.Commit.Repo.Name, file.Commit.ID, file.Path)
				}
				fileInfo.FileType = pfs.FileType_FILE_TYPE_DIR
				for child, add := range _append.Children {
					if !add {
						deletedChildren[child] = true
						continue
					}

					if !children[child] && !deletedChildren[child] {
						fileInfo.Children = append(
							fileInfo.Children,
							pfsclient.NewFile(commit.Repo.Name, commit.ID, child),
						)
					}
					children[child] = true
				}
			}
			if fileInfo.CommitModified == nil {
				fileInfo.CommitModified = commit
				fileInfo.Modified = diffInfo.Finished
			}
			commit = _append.LastRef
			continue
		}
		commit = diffInfo.ParentCommit
	}
	if fileInfo.FileType == pfs.FileType_FILE_TYPE_NONE {
		return nil, nil, pfsserver.ErrFileNotFound
	}
	return fileInfo, blockRefs, nil
}

// lastRef assumes the diffInfo file exists in finished
func (d *driver) lastRef(file *pfs.File, shard uint64) *pfs.Commit {
	commit := file.Commit
	for commit != nil {
		diffInfo, _ := d.diffs.get(pfsclient.NewDiff(commit.Repo.Name, commit.ID, shard))
		if _, ok := diffInfo.Appends[path.Clean(file.Path)]; ok {
			return commit
		}
		commit = diffInfo.ParentCommit
	}
	return nil
}

func (d *driver) createRepoState(repo *pfs.Repo) {
	if _, ok := d.diffs[repo.Name]; ok {
		return // this function is idempotent
	}
	d.diffs[repo.Name] = make(map[uint64]map[string]*pfs.DiffInfo)
	d.dags[repo.Name] = dag.NewDAG(nil)
	d.branches[repo.Name] = make(map[string]string)
}

// canonicalCommit finds the canonical way of referring to a commit
func (d *driver) canonicalCommit(commit *pfs.Commit) (*pfs.Commit, error) {
	if _, ok := d.branches[commit.Repo.Name]; !ok {
		return nil, pfsserver.ErrRepoNotFound
	}
	if commitID, ok := d.branches[commit.Repo.Name][commit.ID]; ok {
		return pfsclient.NewCommit(commit.Repo.Name, commitID), nil
	}
	return commit, nil
}

// branchParent finds the parent that should be used for a new commit being started on a branch
func (d *driver) branchParent(commit *pfs.Commit, branch string) (*pfs.Commit, error) {
	// canonicalCommit is the head of branch
	canonicalCommit, err := d.canonicalCommit(pfsclient.NewCommit(commit.Repo.Name, branch))
	if err != nil {
		return nil, err
	}
	if canonicalCommit.ID == branch {
		// first commit on this branch, return nil
		return nil, nil
	}
	if canonicalCommit.ID == commit.ID {
		// this commit is the head of branch
		// that's because this isn't the first shard of this commit we've seen
		for _, commitToDiffInfo := range d.diffs[commit.Repo.Name] {
			if diffInfo, ok := commitToDiffInfo[commit.ID]; ok {
				return diffInfo.ParentCommit, nil
			}
		}
		// reaching this code means that canonicalCommit resolved the branch to
		// a commit we've never seen (on any shard) which indicates a bug
		// elsewhere
		return nil, fmt.Errorf("unreachable")
	}
	return canonicalCommit, nil
}

func (d *driver) insertDiffInfo(diffInfo *pfs.DiffInfo) error {
	commit := diffInfo.Diff.Commit
	updateIndexes := true
	for _, commitToDiffInfo := range d.diffs[commit.Repo.Name] {
		if _, ok := commitToDiffInfo[diffInfo.Diff.Commit.ID]; ok {
			// we've already seen this diff, no need to update indexes
			updateIndexes = false
		}
	}
	if err := d.diffs.insert(diffInfo); err != nil {
		return err
	}
	if updateIndexes {
		if diffInfo.Branch != "" {
			if _, ok := d.diffs[commit.Repo.Name][diffInfo.Diff.Shard][diffInfo.Branch]; ok {
				return fmt.Errorf("branch %s conflicts with commit of the same name", diffInfo.Branch)
			}
			d.branches[commit.Repo.Name][diffInfo.Branch] = commit.ID
		}
		updateDAG(diffInfo, d.dags[commit.Repo.Name])
	}
	return nil
}

func updateDAG(diffInfo *pfs.DiffInfo, dag *dag.DAG) {
	if diffInfo.ParentCommit != nil {
		dag.NewNode(diffInfo.Diff.Commit.ID, []string{diffInfo.ParentCommit.ID})
	} else {
		dag.NewNode(diffInfo.Diff.Commit.ID, nil)
	}
}

func addDirs(diffInfo *pfs.DiffInfo, child *pfs.File) {
	childPath := child.Path
	dirPath := path.Dir(childPath)
	for {
		_append, ok := diffInfo.Appends[dirPath]
		if !ok {
			_append = &pfs.Append{}
			diffInfo.Appends[dirPath] = _append
		}
		if _append.Children == nil {
			_append.Children = make(map[string]bool)
		}
		_append.Children[childPath] = true
		if dirPath == "." {
			break
		}
		childPath = dirPath
		dirPath = path.Dir(childPath)
	}
}

func deleteFromDir(diffInfo *pfs.DiffInfo, child *pfs.File) {
	childPath := child.Path
	dirPath := path.Dir(childPath)

	_append, ok := diffInfo.Appends[dirPath]
	if !ok {
		_append = &pfs.Append{}
		diffInfo.Appends[dirPath] = _append
	}
	if _append.Children == nil {
		_append.Children = make(map[string]bool)
	}
	_append.Children[childPath] = false
}

type fileReader struct {
	blockClient pfsclient.BlockAPIClient
	blockRefs   []*pfs.BlockRef
	index       int
	reader      io.Reader
	offset      int64
	size        int64
	ctx         context.Context
	cancel      context.CancelFunc
}

func newFileReader(blockClient pfsclient.BlockAPIClient, blockRefs []*pfs.BlockRef, offset int64, size int64) *fileReader {
	return &fileReader{
		blockClient: blockClient,
		blockRefs:   blockRefs,
		offset:      offset,
		size:        size,
	}
}

func (r *fileReader) blockRef() *pfsclient.BlockRef {
	return r.blockRefs[r.index]
}

func (r *fileReader) Read(data []byte) (int, error) {
	if r.reader == nil {
		// skip blocks as long as our offset is past the end of the current block
		for r.offset != 0 && r.index < len(r.blockRefs) && r.offset > int64(pfsserver.ByteRangeSize(r.blockRef().Range)) {
			r.offset -= int64(pfsserver.ByteRangeSize(r.blockRef().Range))
			r.index++
		}
		if r.index == len(r.blockRefs) {
			return 0, io.EOF
		}
		var err error
		r.reader, err = pfsclient.GetBlock(r.blockClient,
			r.blockRef().Block.Hash, uint64(r.offset), uint64(r.size))
		if err != nil {
			return 0, err
		}
		r.offset = 0
		r.index++
	}
	size, err := r.reader.Read(data)
	if err != nil && err != io.EOF {
		return size, err
	}
	if err == io.EOF {
		r.reader = nil
	}
	r.size -= int64(size)
	if r.size == 0 {
		return size, io.EOF
	}
	return size, nil
}

func (r *fileReader) Close() error {
	return nil
}

type diffMap map[string]map[uint64]map[string]*pfs.DiffInfo

func (d diffMap) get(diff *pfs.Diff) (_ *pfs.DiffInfo, ok bool) {
	shardMap, ok := d[diff.Commit.Repo.Name]
	if !ok {
		return nil, false
	}
	commitMap, ok := shardMap[diff.Shard]
	if !ok {
		return nil, false
	}
	diffInfo, ok := commitMap[diff.Commit.ID]
	return diffInfo, ok
}

func (d diffMap) insert(diffInfo *pfs.DiffInfo) error {
	diff := diffInfo.Diff
	shardMap, ok := d[diff.Commit.Repo.Name]
	if !ok {
		return pfsserver.ErrRepoNotFound
	}
	commitMap, ok := shardMap[diff.Shard]
	if !ok {
		commitMap = make(map[string]*pfs.DiffInfo)
		shardMap[diff.Shard] = commitMap
	}
	if _, ok = commitMap[diff.Commit.ID]; ok {
		return fmt.Errorf("commit %s/%s already exists", diff.Commit.Repo.Name, diff.Commit.ID)
	}
	commitMap[diff.Commit.ID] = diffInfo
	return nil
}

func (d diffMap) pop(diff *pfs.Diff) *pfs.DiffInfo {
	shardMap, ok := d[diff.Commit.Repo.Name]
	if !ok {
		return nil
	}
	commitMap, ok := shardMap[diff.Shard]
	if !ok {
		return nil
	}
	diffInfo := commitMap[diff.Commit.ID]
	delete(commitMap, diff.Commit.ID)
	return diffInfo
}

func coalesceHandles(_append *pfs.Append) {
	for _, blockRefs := range _append.Handles {
		_append.BlockRefs = append(_append.BlockRefs, blockRefs.BlockRef...)
	}
	_append.Handles = nil
}<|MERGE_RESOLUTION|>--- conflicted
+++ resolved
@@ -257,13 +257,11 @@
 				diffInfo.Cancelled = parentDiffInfo.Cancelled
 			}
 			diffInfo.Finished = finished
-<<<<<<< HEAD
+
 			for _, _append := range diffInfo.Appends {
 				coalesceHandles(_append)
 			}
-=======
 			diffInfo.Cancelled = diffInfo.Cancelled || cancel
->>>>>>> 1f316394
 			diffInfos = append(diffInfos, diffInfo)
 		}
 		return nil
