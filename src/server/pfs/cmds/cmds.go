package cmds

import (
	"bufio"
	"bytes"
	"fmt"
	"io"
	"net/http"
	"net/url"
	"os"
	"path"
	"path/filepath"
	"strings"
	"syscall"
	"text/tabwriter"

	"golang.org/x/sync/errgroup"

	"github.com/pachyderm/pachyderm/src/client"
	"github.com/pachyderm/pachyderm/src/client/limit"
	pfsclient "github.com/pachyderm/pachyderm/src/client/pfs"
	"github.com/pachyderm/pachyderm/src/server/pfs/fuse"
	"github.com/pachyderm/pachyderm/src/server/pfs/pretty"
	"github.com/pachyderm/pachyderm/src/server/pkg/cmdutil"

	"github.com/spf13/cobra"
)

// Cmds returns a slice containing pfs commands.
func Cmds(address string, noMetrics *bool) []*cobra.Command {
	metrics := !*noMetrics

	repo := &cobra.Command{
		Use:   "repo",
		Short: "Docs for repos.",
		Long: `Repos, short for repository, are the top level data object in Pachyderm.

	Repos are created with create-repo.`,
		Run: cmdutil.RunFixedArgs(0, func(args []string) error {
			return nil
		}),
	}

	createRepo := &cobra.Command{
		Use:   "create-repo repo-name",
		Short: "Create a new repo.",
		Long:  "Create a new repo.",
		Run: cmdutil.RunFixedArgs(1, func(args []string) error {
			client, err := client.NewMetricsClientFromAddress(address, metrics, "user")
			if err != nil {
				return err
			}
			return client.CreateRepo(args[0])
		}),
	}

	inspectRepo := &cobra.Command{
		Use:   "inspect-repo repo-name",
		Short: "Return info about a repo.",
		Long:  "Return info about a repo.",
		Run: cmdutil.RunFixedArgs(1, func(args []string) error {
			client, err := client.NewMetricsClientFromAddress(address, metrics, "user")
			if err != nil {
				return err
			}
			repoInfo, err := client.InspectRepo(args[0])
			if err != nil {
				return err
			}
			if repoInfo == nil {
				return fmt.Errorf("repo %s not found", args[0])
			}
			return pretty.PrintDetailedRepoInfo(repoInfo)
		}),
	}

	var listRepoProvenance cmdutil.RepeatedStringArg
	listRepo := &cobra.Command{
		Use:   "list-repo",
		Short: "Return all repos.",
		Long:  "Reutrn all repos.",
		Run: cmdutil.RunFixedArgs(0, func(args []string) error {
			c, err := client.NewMetricsClientFromAddress(address, metrics, "user")
			if err != nil {
				return err
			}
			repoInfos, err := c.ListRepo(listRepoProvenance)
			if err != nil {
				return err
			}
			writer := tabwriter.NewWriter(os.Stdout, 20, 1, 3, ' ', 0)
			pretty.PrintRepoHeader(writer)
			for _, repoInfo := range repoInfos {
				pretty.PrintRepoInfo(writer, repoInfo)
			}
			return writer.Flush()
		}),
	}
	listRepo.Flags().VarP(&listRepoProvenance, "provenance", "p", "list only repos with the specified repos provenance")

	var force bool
	deleteRepo := &cobra.Command{
		Use:   "delete-repo repo-name",
		Short: "Delete a repo.",
		Long:  "Delete a repo.",
		Run: cmdutil.RunFixedArgs(1, func(args []string) error {
			client, err := client.NewMetricsClientFromAddress(address, metrics, "user")
			if err != nil {
				return err
			}
			return client.DeleteRepo(args[0], force)
		}),
	}
	deleteRepo.Flags().BoolVarP(&force, "force", "f", false, "remove the repo regardless of errors; use with care")

	commit := &cobra.Command{
		Use:   "commit",
		Short: "Docs for commits.",
		Long: `Commits are atomic transactions on the content of a repo.

Creating a commit is a multistep process:
- start a new commit with start-commit
- write files to it through fuse or with put-file
- finish the new commit with finish-commit

Commits that have been started but not finished are NOT durable storage.
Commits become reliable (and immutable) when they are finished.

Commits can be created with another commit as a parent.
This layers the data in the commit over the data in the parent.
`,
		Run: cmdutil.RunFixedArgs(0, func(args []string) error {
			return nil
		}),
	}

	var parent string
	startCommit := &cobra.Command{
		Use:   "start-commit repo-name [branch]",
		Short: "Start a new commit.",
		Long: `Start a new commit with parent-commit as the parent, or start a commit on the given branch; if the branch does not exist, it will be created.

Examples:

# Start a new commit in repo "test" that's not on any branch
$ pachctl start-commit test

# Start a commit in repo "test" on branch "master"
$ pachctl start-commit test master

# Start a commit with "master" as the parent in repo "test", on a new branch "patch"; essentially a fork.
$ pachctl start-commit test patch -p master

# Start a commit with XXX as the parent in repo "test", not on any branch
$ pachctl start-commit test -p XXX
`,
		Run: cmdutil.RunBoundedArgs(1, 2, func(args []string) error {
			client, err := client.NewMetricsClientFromAddress(address, metrics, "user")
			if err != nil {
				return err
			}
			var branch string
			if len(args) == 2 {
				branch = args[1]
			}
			commit, err := client.StartCommitParent(args[0], branch, parent)
			if err != nil {
				return err
			}
			fmt.Println(commit.ID)
			return nil
		}),
	}
	startCommit.Flags().StringVarP(&parent, "parent", "p", "", "The parent of the new commit, unneeded if branch is specified and you want to use the previous head of the branch as the parent.")

	finishCommit := &cobra.Command{
		Use:   "finish-commit repo-name commit-id",
		Short: "Finish a started commit.",
		Long:  "Finish a started commit. Commit-id must be a writeable commit.",
		Run: cmdutil.RunFixedArgs(2, func(args []string) error {
			client, err := client.NewMetricsClientFromAddress(address, metrics, "user")
			if err != nil {
				return err
			}
			return client.FinishCommit(args[0], args[1])
		}),
	}

	inspectCommit := &cobra.Command{
		Use:   "inspect-commit repo-name commit-id",
		Short: "Return info about a commit.",
		Long:  "Return info about a commit.",
		Run: cmdutil.RunFixedArgs(2, func(args []string) error {
			client, err := client.NewMetricsClientFromAddress(address, metrics, "user")
			if err != nil {
				return err
			}
			commitInfo, err := client.InspectCommit(args[0], args[1])
			if err != nil {
				return err
			}
			if commitInfo == nil {
				return fmt.Errorf("commit %s not found", args[1])
			}
			return pretty.PrintDetailedCommitInfo(commitInfo)
		}),
	}

	var from string
	var number int
	listCommit := &cobra.Command{
		Use:   "list-commit repo-name",
		Short: "Return all commits on a set of repos.",
		Long: `Return all commits on a set of repos.

Examples:

# return commits in repo "foo"
$ pachctl list-commit foo

# return commits in repo "foo" on branch "master"
$ pachctl list-commit foo master

# return the last 20 commits in repo "foo" on branch "master"
$ pachctl list-commit foo master -n 20

# return commits that are the ancestors of XXX
$ pachctl list-commit foo XXX

# return commits in repo "foo" since commit XXX
$ pachctl list-commit foo master --from XXX
`,
		Run: cmdutil.RunBoundedArgs(1, 2, func(args []string) (retErr error) {
			c, err := client.NewMetricsClientFromAddress(address, metrics, "user")
			if err != nil {
				return err
			}

			var to string
			if len(args) == 2 {
				to = args[1]
			}

			commitInfos, err := c.ListCommit(args[0], to, from, uint64(number))
			if err != nil {
				return err
			}

			writer := tabwriter.NewWriter(os.Stdout, 20, 1, 3, ' ', 0)
			pretty.PrintCommitInfoHeader(writer)
			for _, commitInfo := range commitInfos {
				pretty.PrintCommitInfo(writer, commitInfo)
			}
			return writer.Flush()
		}),
	}
	listCommit.Flags().StringVarP(&from, "from", "f", "", "list all commits since this commit")
	listCommit.Flags().IntVarP(&number, "number", "n", 0, "list only this many commits; if set to zero, list all commits")

	var repos cmdutil.RepeatedStringArg
	flushCommit := &cobra.Command{
		Use:   "flush-commit commit [commit ...]",
		Short: "Wait for all commits caused by the specified commits to finish and return them.",
		Long: `Wait for all commits caused by the specified commits to finish and return them.

Examples:

# return commits caused by foo/XXX and bar/YYY
$ pachctl flush-commit foo/XXX bar/YYY

# return commits caused by foo/XXX leading to repos bar and baz
$ pachctl flush-commit foo/XXX -r bar -r baz
`,
		Run: cmdutil.Run(func(args []string) error {
			commits, err := cmdutil.ParseCommits(args)
			if err != nil {
				return err
			}

			c, err := client.NewMetricsClientFromAddress(address, metrics, "user")
			if err != nil {
				return err
			}

			var toRepos []*pfsclient.Repo
			for _, repoName := range repos {
				toRepos = append(toRepos, client.NewRepo(repoName))
			}

			commitIter, err := c.FlushCommit(commits, toRepos)
			if err != nil {
				return err
			}

			writer := tabwriter.NewWriter(os.Stdout, 20, 1, 3, ' ', 0)
			pretty.PrintCommitInfoHeader(writer)
			for {
				commitInfo, err := commitIter.Next()
				if err == io.EOF {
					break
				}
				if err != nil {
					return err
				}
				pretty.PrintCommitInfo(writer, commitInfo)
			}
			return writer.Flush()
		}),
	}
	flushCommit.Flags().VarP(&repos, "repos", "r", "Wait only for commits leading to a specific set of repos")

	listBranch := &cobra.Command{
		Use:   "list-branch <repo-name>",
		Short: "Return all branches on a repo.",
		Long:  "Return all branches on a repo.",
		Run: cmdutil.RunFixedArgs(1, func(args []string) error {
			client, err := client.NewMetricsClientFromAddress(address, metrics, "user")
			if err != nil {
				return err
			}
			branches, err := client.ListBranch(args[0])
			if err != nil {
				return err
			}
			writer := tabwriter.NewWriter(os.Stdout, 20, 1, 3, ' ', 0)
			pretty.PrintBranchHeader(writer)
			for _, branch := range branches {
				pretty.PrintBranch(writer, branch)
			}
			return writer.Flush()
		}),
	}

	setBranch := &cobra.Command{
		Use:   "set-branch <repo-name> <commit-id/branch-name> <new-branch-name>",
		Short: "Set a commit and its ancestors to a branch",
		Long: `Set a commit and its ancestors to a branch.

Examples:

# Set commit XXX and its ancestors as branch master in repo foo.
$ pachctl set-branch foo XXX master

# Set the head of branch test as branch master in repo foo.
# After running this command, "test" and "master" both point to the
# same commit.
$ pachctl set-branch foo test master
	`,
		Run: cmdutil.RunFixedArgs(3, func(args []string) error {
			client, err := client.NewMetricsClientFromAddress(address, metrics, "user")
			if err != nil {
				return err
			}
			return client.SetBranch(args[0], args[1], args[2])
		}),
	}

	deleteBranch := &cobra.Command{
		Use:   "delete-branch <repo-name> <branch-name>",
		Short: "Delete a branch",
		Long:  "Delete a branch, while leaving the commits intact",
		Run: cmdutil.RunFixedArgs(2, func(args []string) error {
			client, err := client.NewMetricsClientFromAddress(address, metrics, "user")
			if err != nil {
				return err
			}
			return client.DeleteBranch(args[0], args[1])
		}),
	}

	file := &cobra.Command{
		Use:   "file",
		Short: "Docs for files.",
		Long: `Files are the lowest level data object in Pachyderm.

	Files can be written to started (but not finished) commits with put-file.
	Files can be read from finished commits with get-file.`,
		Run: cmdutil.RunFixedArgs(0, func(args []string) error {
			return nil
		}),
	}

	var filePaths []string
	var recursive bool
	var inputFile string
	var parallelism uint
	var split string
	var targetFileDatums uint
	var targetFileBytes uint
	var putFileCommit bool
	putFile := &cobra.Command{
		Use:   "put-file repo-name branch path/to/file/in/pfs",
		Short: "Put a file into the filesystem.",
		Long: `Put-file supports a number of ways to insert data into pfs:
Put data from stdin as repo/branch/path:
echo "data" | pachctl put-file repo branch path

Put data from stding as repo/branch/path and start / finish a new commit on the branch.
echo "data" | pachctl put-file -c repo branch path

Put a file from the local filesystem as repo/branch/path:
pachctl put-file repo branch path -f file

Put a file from the local filesystem as repo/branch/file:
pachctl put-file repo branch -f file

Put the contents of a directory as repo/branch/path/dir/file:
pachctl put-file -r repo branch path -f dir

Put the contents of a directory as repo/branch/dir/file:
pachctl put-file -r repo branch -f dir

Put the data from a URL as repo/branch/path:
pachctl put-file repo branch path -f http://host/path

Put the data from a URL as repo/branch/path:
pachctl put-file repo branch -f http://host/path

Put several files or URLs that are listed in file.
Files and URLs should be newline delimited.
pachctl put-file repo branch -i file

Put several files or URLs that are listed at URL.
NOTE this URL can reference local files, so it could cause you to put sensitive
files into your Pachyderm cluster.
pachctl put-file repo branch -i http://host/path
`,
		Run: cmdutil.RunBoundedArgs(2, 3, func(args []string) (retErr error) {
			client, err := client.NewMetricsClientFromAddressWithConcurrency(address, metrics, "user", parallelism)
			if err != nil {
				return err
			}
			repoName := args[0]
			branch := args[1]
			var path string
			if len(args) == 3 {
				path = args[2]
			}
			if putFileCommit {
				if _, err := client.StartCommit(repoName, branch); err != nil {
					return err
				}
				defer func() {
					if err := client.FinishCommit(repoName, branch); err != nil && retErr == nil {
						retErr = err
					}
				}()
			}

			limiter := limit.New(int(parallelism))
			var sources []string
			if inputFile != "" {
				var r io.Reader
				if inputFile == "-" {
					r = os.Stdin
				} else if url, err := url.Parse(inputFile); err == nil && url.Scheme != "" {
					resp, err := http.Get(url.String())
					if err != nil {
						return err
					}
					defer func() {
						if err := resp.Body.Close(); err != nil && retErr == nil {
							retErr = err
						}
					}()
					r = resp.Body
				} else {
					inputFile, err := os.Open(inputFile)
					if err != nil {
						return err
					}
					defer func() {
						if err := inputFile.Close(); err != nil && retErr == nil {
							retErr = err
						}
					}()
					r = inputFile
				}
				// scan line by line
				scanner := bufio.NewScanner(r)
				for scanner.Scan() {
					if filePath := scanner.Text(); filePath != "" {
						sources = append(sources, filePath)
					}
				}
			} else {
				sources = filePaths
			}
			var eg errgroup.Group
			for _, source := range sources {
				source := source
				if len(args) == 2 {
					// The user has not specific a path so we use source as path.
					if source == "-" {
						return fmt.Errorf("no filename specified")
					}
					eg.Go(func() error {
<<<<<<< HEAD
						return putFileHelper(client, repoName, branch, joinPaths("", source), source, recursive, sem, split, targetFileDatums, targetFileBytes)
=======
						return putFileHelper(client, repoName, commitID, joinPaths("", source), source, recursive, limiter, split, targetFileDatums, targetFileBytes)
>>>>>>> 1b244553
					})
				} else if len(sources) == 1 && len(args) == 3 {
					// We have a single source and the user has specified a path,
					// we use the path and ignore source (in terms of nasrc/server/pps/cmds/cmds.goming the file).
					eg.Go(func() error {
<<<<<<< HEAD
						return putFileHelper(client, repoName, branch, path, source, recursive, sem, split, targetFileDatums, targetFileBytes)
=======
						return putFileHelper(client, repoName, commitID, path, source, recursive, limiter, split, targetFileDatums, targetFileBytes)
>>>>>>> 1b244553
					})
				} else if len(sources) > 1 && len(args) == 3 {
					// We have multiple sources and the user has specified a path,
					// we use that path as a prefix for the filepaths.
					eg.Go(func() error {
<<<<<<< HEAD
						return putFileHelper(client, repoName, branch, joinPaths(path, source), source, recursive, sem, split, targetFileDatums, targetFileBytes)
=======
						return putFileHelper(client, repoName, commitID, joinPaths(path, source), source, recursive, limiter, split, targetFileDatums, targetFileBytes)
>>>>>>> 1b244553
					})
				}
			}
			return eg.Wait()
		}),
	}
	putFile.Flags().StringSliceVarP(&filePaths, "file", "f", []string{"-"}, "The file to be put, it can be a local file or a URL.")
	putFile.Flags().StringVarP(&inputFile, "input-file", "i", "", "Read filepaths or URLs from a file.  If - is used, paths are read from the standard input.")
	putFile.Flags().BoolVarP(&recursive, "recursive", "r", false, "Recursively put the files in a directory.")
	putFile.Flags().UintVarP(&parallelism, "parallelism", "p", client.DefaultMaxConcurrentStreams, "The number of files that can be uploaded in parallel")
	putFile.Flags().StringVar(&split, "split", "", "Split the input file into smaller files, subject to the constraints of --target-file-datums and --target-file-bytes")
	putFile.Flags().UintVar(&targetFileDatums, "target-file-datums", 0, "the target upper bound of the number of datums that each file contains; needs to be used with --split")
	putFile.Flags().UintVar(&targetFileBytes, "target-file-bytes", 0, "the target upper bound of the number of bytes that each file contains; needs to be used with --split")
	putFile.Flags().BoolVarP(&putFileCommit, "commit", "c", false, "Put file(s) in a new commit.")

	getFile := &cobra.Command{
		Use:   "get-file repo-name commit-id path/to/file",
		Short: "Return the contents of a file.",
		Long:  "Return the contents of a file.",
		Run: cmdutil.RunFixedArgs(3, func(args []string) error {
			client, err := client.NewMetricsClientFromAddress(address, metrics, "user")
			if err != nil {
				return err
			}
			return client.GetFile(args[0], args[1], args[2], 0, 0, os.Stdout)
		}),
	}

	inspectFile := &cobra.Command{
		Use:   "inspect-file repo-name commit-id path/to/file",
		Short: "Return info about a file.",
		Long:  "Return info about a file.",
		Run: cmdutil.RunFixedArgs(3, func(args []string) error {
			client, err := client.NewMetricsClientFromAddress(address, metrics, "user")
			if err != nil {
				return err
			}
			fileInfo, err := client.InspectFile(args[0], args[1], args[2])
			if err != nil {
				return err
			}
			if fileInfo == nil {
				return fmt.Errorf("file %s not found", args[2])
			}
			return pretty.PrintDetailedFileInfo(fileInfo)
		}),
	}

	listFile := &cobra.Command{
		Use:   "list-file repo-name commit-id path/to/dir",
		Short: "Return the files in a directory.",
		Long:  "Return the files in a directory.",
		Run: cmdutil.RunBoundedArgs(2, 3, func(args []string) error {
			client, err := client.NewMetricsClientFromAddress(address, metrics, "user")
			if err != nil {
				return err
			}
			var path string
			if len(args) == 3 {
				path = args[2]
			}
			fileInfos, err := client.ListFile(args[0], args[1], path)
			if err != nil {
				return err
			}
			writer := tabwriter.NewWriter(os.Stdout, 20, 1, 3, ' ', 0)
			pretty.PrintFileInfoHeader(writer)
			for _, fileInfo := range fileInfos {
				pretty.PrintFileInfo(writer, fileInfo)
			}
			return writer.Flush()
		}),
	}

	deleteFile := &cobra.Command{
		Use:   "delete-file repo-name commit-id path/to/file",
		Short: "Delete a file.",
		Long:  "Delete a file.",
		Run: cmdutil.RunFixedArgs(3, func(args []string) error {
			client, err := client.NewMetricsClientFromAddress(address, metrics, "user")
			if err != nil {
				return err
			}
			return client.DeleteFile(args[0], args[1], args[2])
		}),
	}

	getObject := &cobra.Command{
		Use:   "get-object hash",
		Short: "Return the contents of an object",
		Long:  "Return the contents of an object",
		Run: cmdutil.RunFixedArgs(1, func(args []string) error {
			client, err := client.NewMetricsClientFromAddress(address, metrics, "user")
			if err != nil {
				return err
			}
			return client.GetObject(args[0], os.Stdout)
		}),
	}

	getTag := &cobra.Command{
		Use:   "get-tag tag",
		Short: "Return the contents of a tag",
		Long:  "Return the contents of a tag",
		Run: cmdutil.RunFixedArgs(1, func(args []string) error {
			client, err := client.NewMetricsClientFromAddress(address, metrics, "user")
			if err != nil {
				return err
			}
			return client.GetTag(args[0], os.Stdout)
		}),
	}

	var debug bool
	var allCommits bool
	mount := &cobra.Command{
		Use:   "mount path/to/mount/point",
		Short: "Mount pfs locally. This command blocks.",
		Long:  "Mount pfs locally. This command blocks.",
		Run: cmdutil.RunFixedArgs(1, func(args []string) error {
			client, err := client.NewMetricsClientFromAddress(address, metrics, "fuse")
			if err != nil {
				return err
			}
			go func() { client.KeepConnected(nil) }()
			mounter := fuse.NewMounter(address, client)
			mountPoint := args[0]
			ready := make(chan bool)
			go func() {
				<-ready
				fmt.Println("Filesystem mounted, CTRL-C to exit.")
			}()
			err = mounter.Mount(mountPoint, nil, ready, debug, false)
			if err != nil {
				return err
			}
			return nil
		}),
	}
	mount.Flags().BoolVarP(&debug, "debug", "d", false, "Turn on debug messages.")
	mount.Flags().BoolVarP(&allCommits, "all-commits", "a", false, "Show archived and cancelled commits.")

	var all bool
	unmount := &cobra.Command{
		Use:   "unmount path/to/mount/point",
		Short: "Unmount pfs.",
		Long:  "Unmount pfs.",
		Run: cmdutil.RunBoundedArgs(0, 1, func(args []string) error {
			if len(args) == 1 {
				return syscall.Unmount(args[0], 0)
			}

			if all {
				stdin := strings.NewReader(`
	mount | grep pfs:// | cut -f 3 -d " "
	`)
				var stdout bytes.Buffer
				if err := cmdutil.RunIO(cmdutil.IO{
					Stdin:  stdin,
					Stdout: &stdout,
					Stderr: os.Stderr,
				}, "sh"); err != nil {
					return err
				}
				scanner := bufio.NewScanner(&stdout)
				var mounts []string
				for scanner.Scan() {
					mounts = append(mounts, scanner.Text())
				}
				if len(mounts) == 0 {
					fmt.Println("No mounts found.")
					return nil
				}
				fmt.Printf("Unmount the following filesystems? yN\n")
				for _, mount := range mounts {
					fmt.Printf("%s\n", mount)
				}
				r := bufio.NewReader(os.Stdin)
				bytes, err := r.ReadBytes('\n')
				if err != nil {
					return err
				}
				if bytes[0] == 'y' || bytes[0] == 'Y' {
					for _, mount := range mounts {
						if err := syscall.Unmount(mount, 0); err != nil {
							return err
						}
					}
				}
			}
			return nil
		}),
	}
	unmount.Flags().BoolVarP(&all, "all", "a", false, "unmount all pfs mounts")

	var result []*cobra.Command
	result = append(result, repo)
	result = append(result, createRepo)
	result = append(result, inspectRepo)
	result = append(result, listRepo)
	result = append(result, deleteRepo)
	result = append(result, commit)
	result = append(result, startCommit)
	result = append(result, finishCommit)
	result = append(result, inspectCommit)
	result = append(result, listCommit)
	result = append(result, flushCommit)
	result = append(result, listBranch)
	result = append(result, setBranch)
	result = append(result, deleteBranch)
	result = append(result, file)
	result = append(result, putFile)
	result = append(result, getFile)
	result = append(result, inspectFile)
	result = append(result, listFile)
	result = append(result, deleteFile)
	result = append(result, getObject)
	result = append(result, getTag)
	result = append(result, mount)
	result = append(result, unmount)
	return result
}

func parseCommitMounts(args []string) []*fuse.CommitMount {
	var result []*fuse.CommitMount
	for _, arg := range args {
		commitMount := &fuse.CommitMount{Commit: client.NewCommit("", "")}
		repo, commitAlias := path.Split(arg)
		commitMount.Commit.Repo.Name = path.Clean(repo)
		split := strings.Split(commitAlias, ":")
		if len(split) > 0 {
			commitMount.Commit.ID = split[0]
		}
		if len(split) > 1 {
			commitMount.Alias = split[1]
		}
		result = append(result, commitMount)
	}
	return result
}

func putFileHelper(client *client.APIClient, repo, commit, path, source string, recursive bool, limiter limit.ConcurrencyLimiter, split string, targetFileDatums uint, targetFileBytes uint) (retErr error) {
	putFile := func(reader io.Reader) error {
		if split == "" {
			_, err := client.PutFile(repo, commit, path, reader)
			return err
		}

		var delimiter pfsclient.Delimiter
		switch split {
		case "line":
			delimiter = pfsclient.Delimiter_LINE
		case "json":
			delimiter = pfsclient.Delimiter_JSON
		default:
			return fmt.Errorf("unrecognized delimiter '%s'; only accepts 'json' or 'line'", split)
		}
		_, err := client.PutFileSplit(repo, commit, path, delimiter, int64(targetFileDatums), int64(targetFileBytes), reader)
		return err
	}

	if source == "-" {
		limiter.Acquire()
		defer limiter.Release()
		return putFile(os.Stdin)
	}
	// try parsing the filename as a url, if it is one do a PutFileURL
	if url, err := url.Parse(source); err == nil && url.Scheme != "" {
		limiter.Acquire()
		defer limiter.Release()
		return client.PutFileURL(repo, commit, path, url.String(), recursive)
	}
	if recursive {
		var eg errgroup.Group
		if err := filepath.Walk(source, func(filePath string, info os.FileInfo, err error) error {
			// file doesn't exist
			if info == nil {
				return fmt.Errorf("%s doesn't exist", filePath)
			}
			if info.IsDir() {
				return nil
			}
			eg.Go(func() error {
				return putFileHelper(client, repo, commit, filepath.Join(path, strings.TrimPrefix(filePath, source)), filePath, false, limiter, split, targetFileDatums, targetFileBytes)
			})
			return nil
		}); err != nil {
			return err
		}
		return eg.Wait()
	}
	limiter.Acquire()
	defer limiter.Release()
	f, err := os.Open(source)
	if err != nil {
		return err
	}
	defer func() {
		if err := f.Close(); err != nil && retErr == nil {
			retErr = err
		}
	}()
	return putFile(f)
}

func joinPaths(prefix, filePath string) string {
	if url, err := url.Parse(filePath); err == nil && url.Scheme != "" {
		return filepath.Join(prefix, strings.TrimPrefix(url.Path, "/"))
	}
	return filepath.Join(prefix, filePath)
}<|MERGE_RESOLUTION|>--- conflicted
+++ resolved
@@ -495,31 +495,19 @@
 						return fmt.Errorf("no filename specified")
 					}
 					eg.Go(func() error {
-<<<<<<< HEAD
-						return putFileHelper(client, repoName, branch, joinPaths("", source), source, recursive, sem, split, targetFileDatums, targetFileBytes)
-=======
-						return putFileHelper(client, repoName, commitID, joinPaths("", source), source, recursive, limiter, split, targetFileDatums, targetFileBytes)
->>>>>>> 1b244553
+						return putFileHelper(client, repoName, branch, joinPaths("", source), source, recursive, limiter, split, targetFileDatums, targetFileBytes)
 					})
 				} else if len(sources) == 1 && len(args) == 3 {
 					// We have a single source and the user has specified a path,
 					// we use the path and ignore source (in terms of nasrc/server/pps/cmds/cmds.goming the file).
 					eg.Go(func() error {
-<<<<<<< HEAD
-						return putFileHelper(client, repoName, branch, path, source, recursive, sem, split, targetFileDatums, targetFileBytes)
-=======
-						return putFileHelper(client, repoName, commitID, path, source, recursive, limiter, split, targetFileDatums, targetFileBytes)
->>>>>>> 1b244553
+						return putFileHelper(client, repoName, branch, path, source, recursive, limiter, split, targetFileDatums, targetFileBytes)
 					})
 				} else if len(sources) > 1 && len(args) == 3 {
 					// We have multiple sources and the user has specified a path,
 					// we use that path as a prefix for the filepaths.
 					eg.Go(func() error {
-<<<<<<< HEAD
-						return putFileHelper(client, repoName, branch, joinPaths(path, source), source, recursive, sem, split, targetFileDatums, targetFileBytes)
-=======
-						return putFileHelper(client, repoName, commitID, joinPaths(path, source), source, recursive, limiter, split, targetFileDatums, targetFileBytes)
->>>>>>> 1b244553
+						return putFileHelper(client, repoName, branch, joinPaths(path, source), source, recursive, limiter, split, targetFileDatums, targetFileBytes)
 					})
 				}
 			}
