--- conflicted
+++ resolved
@@ -152,15 +152,11 @@
 	return ss
 }
 
-<<<<<<< HEAD
-func (mq *mergePQ) peek() string {
-	return mq.q[1].key()
-}
-
-func (mq *mergePQ) fill() {
-=======
+func (mq *mergePriorityQueue) peek() string {
+	return mq.queue[1].key()
+}
+
 func (mq *mergePriorityQueue) fill() {
->>>>>>> ca3de2c6
 	// Replace first stream with last
 	mq.queue[1] = mq.queue[mq.size]
 	mq.queue[mq.size] = nil
@@ -204,7 +200,7 @@
 		// Get next streams and merge them.
 		ss := mq.next()
 		var next []string
-		if mq.q[1] != nil {
+		if mq.queue[1] != nil {
 			next = append(next, mq.peek())
 		}
 		if err := f(ss, next...); err != nil {
