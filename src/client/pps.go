--- conflicted
+++ resolved
@@ -167,7 +167,17 @@
 	return sanitizeErr(err)
 }
 
-<<<<<<< HEAD
+// StopJob stops a job.
+func (c APIClient) StopJob(jobID string) error {
+	_, err := c.PpsAPIClient.StopJob(
+		c.ctx(),
+		&pps.StopJobRequest{
+			Job: NewJob(jobID),
+		},
+	)
+	return sanitizeErr(err)
+}
+
 // RestartDatum restarts a datum that's being processed as part of a job.
 // datumFilter is a slice of strings which are matched against either the Path
 // or Hash of the datum, the order of the strings in datumFilter is irrelevant.
@@ -177,14 +187,6 @@
 		&pps.RestartDatumRequest{
 			Job:         NewJob(jobID),
 			DataFilters: datumFilter,
-=======
-// StopJob stops a job.
-func (c APIClient) StopJob(jobID string) error {
-	_, err := c.PpsAPIClient.StopJob(
-		c.ctx(),
-		&pps.StopJobRequest{
-			Job: NewJob(jobID),
->>>>>>> 30c44e6d
 		},
 	)
 	return sanitizeErr(err)
