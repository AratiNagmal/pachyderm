--- conflicted
+++ resolved
@@ -53,15 +53,12 @@
    force = true
 
 [[redirects]]
-<<<<<<< HEAD
-=======
    from = "https://docs.pachyderm.com/getting-started/local_installation"
    to = "/latest/getting-started/local_installation/"
    status = 301
    force = true
 
 [[redirects]]
->>>>>>> 1297a4eb
    from = "/master/concepts/pipeline-concepts/pipeline/join/"
    to = "/master/concepts/pipeline-concepts/datum/join/"
    status = 301
